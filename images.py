import numpy as np
import matplotlib.pyplot as plt
from matplotlib import cm
from mpl_toolkits.axes_grid1 import make_axes_locatable
from matplotlib.ticker import MaxNLocator

import copy
from astropy.io import fits
from astropy.coordinates import SkyCoord, Angle
import astropy.units as units

import parameters 
from tools import *
from dispersers import *
from targets import *
from spectroscopy import *


class Image():

    def __init__(self,filename,target=""):
        """
        Args:
            filename (:obj:`str`): path to the image
        """
        self.my_logger = set_logger(self.__class__.__name__)
        self.filename = filename
        self.units = 'ADU'
        self.load(filename)
        # Load the target if given
        self.target = None
        self.target_pixcoords = None
        self.target_pixcoords_rotated = None
        if target != "":
            self.target=Target(target,verbose=parameters.VERBOSE)
            self.header['TARGET'] = self.target.label
            self.header.comments['TARGET'] = 'object targeted in the image'
            self.header['REDSHIFT'] = self.target.redshift
            self.header.comments['REDSHIFT'] = 'redshift of the target'
        self.err = None

    def load(self,filename):
        """
        Args:
            filename (:obj:`str`): path to the image
        """
        self.my_logger.info('\n\tLoading image %s...' % filename)
        hdu_list = fits.open(filename)
        self.header = hdu_list[0].header
        self.data = hdu_list[0].data
        extract_info_from_CTIO_header(self,self.header)
        IMSIZE = int(self.header['XLENGTH'])
        parameters.PIXEL2ARCSEC = float(self.header['XPIXSIZE'])
        if self.header['YLENGTH'] != IMSIZE:
            self.my_logger.warning('\n\tImage rectangular: X=%d pix, Y=%d pix' % (IMSIZE, self.header['YLENGTH']))
        if self.header['YPIXSIZE'] != parameters.PIXEL2ARCSEC:
            self.my_logger.warning('\n\tPixel size rectangular: X=%d arcsec, Y=%d arcsec' % (parameters.PIXEL2ARCSEC, self.header['YPIXSIZE']))
        self.coord = SkyCoord(self.header['RA']+' '+self.header['DEC'],unit=(units.hourangle, units.deg),obstime=self.header['DATE-OBS'] )
        self.my_logger.info('\n\tImage loaded')
        # Load the disperser
        self.my_logger.info('\n\tLoading disperser %s...' % self.disperser)
        self.disperser = Hologram(self.disperser,data_dir=parameters.HOLO_DIR,verbose=parameters.VERBOSE)
        # compute CCD gain map
        self.build_gain_map()
        self.convert_to_ADU_rate_units()
        self.compute_statistical_error()
        self.compute_parallactic_angle()

    def build_gain_map(self):
        l = IMSIZE
        self.gain = np.zeros_like(self.data)
        # ampli 11
        self.gain[0:l/2,0:l/2] = self.header['GTGAIN11']
        # ampli 12
        self.gain[0:l/2,l/2:l] = self.header['GTGAIN12']
        # ampli 21
        self.gain[l/2:l,0:l] = self.header['GTGAIN21']
        # ampli 22
        self.gain[l/2:l,l/2:l] = self.header['GTGAIN22']

    def convert_to_ADU_rate_units(self):
        self.data /= self.expo
        self.units = 'ADU/s'

    def convert_to_ADU_units(self):
        self.data *= self.expo
        self.units = 'ADU'            
        
    def compute_statistical_error(self):
        # removes the zeros and negative pixels first
        # set to minimum positive value
        data = np.copy(self.data)
        zeros = np.where(data<=0)
        min_noz = np.min(data[np.where(data>0)])
        data[zeros] = min_noz
        # compute poisson noise
        self.stat_errors=np.sqrt(data)/np.sqrt(self.gain*self.expo)

    def compute_parallactic_angle(self):
        '''from A. Guyonnet.'''
        latitude = parameters.OBS_LATITUDE.split( )
        latitude = float(latitude[0])- float(latitude[1])/60. - float(latitude[2])/3600.
        latitude = Angle(latitude, units.deg).radian
        ha       = Angle(self.header['HA'], unit='hourangle').radian
        dec      = Angle(self.header['DEC'], unit=units.deg).radian
        parallactic_angle = np.arctan( np.sin(ha) / ( np.cos(dec)*np.tan(latitude) - np.sin(dec)*np.cos(ha) ) )
        self.parallactic_angle = parallactic_angle*180/np.pi
        self.header['PARANGLE'] = self.parallactic_angle
        self.header.comments['PARANGLE'] = 'parallactic angle in degree'
        return self.parallactic_angle

    def find_target_init(self,guess,rotated=False):
        x0 = guess[0]
        y0 = guess[1]
        Dx = parameters.XWINDOW
        Dy = parameters.YWINDOW
        if rotated:
            angle = self.rotation_angle*np.pi/180.
            rotmat = np.matrix([[np.cos(angle),-np.sin(angle)],[np.sin(angle),np.cos(angle)]])
            vec = np.array(self.target_pixcoords) - 0.5*np.array(self.data.shape)
            guess2 =  np.dot(rotmat,vec) + 0.5*np.array(self.data_rotated.shape)
            x0 = int(guess2[0,0])
            y0 = int(guess2[0,1])
        if rotated:
            Dx = parameters.XWINDOW_ROT
            Dy = parameters.YWINDOW_ROT
            sub_image = np.copy(self.data_rotated[y0-Dy:y0+Dy,x0-Dx:x0+Dx])
        else:
            sub_image = np.copy(self.data[y0-Dy:y0+Dy,x0-Dx:x0+Dx])
        return sub_image,x0,y0,Dx,Dy

 
    def find_target_1Dprofile(self,guess,rotated=False):
        """
        Find precisely the position of the targeted object.
        
        Args:
            guess (:obj:`list`): [x,y] guessed position of th target
        """
        sub_image,x0,y0,Dx,Dy = self.find_target_init(guess=guess,rotated=rotated)
        NY, NX = sub_image.shape
        X = np.arange(NX)
        Y = np.arange(NY)
        # compute profiles
        profile_X_raw=np.sum(sub_image,axis=0)
        profile_Y_raw=np.sum(sub_image,axis=1)
        # fit and subtract smooth polynomial background
        # with 3sigma rejection of outliers (star peaks)
        bkgd_X = fit_poly1d_outlier_removal(X,profile_X_raw,order=2)
        bkgd_Y = fit_poly1d_outlier_removal(Y,profile_Y_raw,order=2)
        profile_X = profile_X_raw - bkgd_X(X) #np.min(profile_X)
        profile_Y = profile_Y_raw - bkgd_Y(Y) #np.min(profile_Y)
        avX,sigX=weighted_avg_and_std(X,profile_X**4) 
        avY,sigY=weighted_avg_and_std(Y,profile_Y**4)
        if profile_X[int(avX)] < 0.8*np.max(profile_X) :
            self.my_logger.warning('\n\tX position determination of the target probably wrong') 
        if profile_Y[int(avY)] < 0.8*np.max(profile_Y) :
            self.my_logger.warning('\n\tY position determination of the target probably wrong')
        # compute target position
        theX=x0-Dx+avX
        theY=y0-Dy+avY
        if parameters.DEBUG:
            profile_X_max=np.max(profile_X_raw)*1.2
            profile_Y_max=np.max(profile_Y_raw)*1.2

            f, (ax1, ax2,ax3) = plt.subplots(1,3, figsize=(15,4))
            self.plot_image_simple(ax1,data=sub_image,scale="log",title="",units=self.units,plot_stats=False,target_pixcoords=[avX,avY])
            ax1.legend(loc=1)

            ax2.plot(X,profile_X_raw,'r-',lw=2)
            ax2.plot(X,bkgd_X(X),'g--',lw=2,label='bkgd')
            ax2.axvline(Dx,color='y',linestyle='-',label='old',lw=2)
            ax2.axvline(avX,color='b',linestyle='-',label='new',lw=2)
            ax2.grid(True)
            ax2.set_xlabel('X [pixels]')
            ax2.legend(loc=1)

            ax3.plot(Y,profile_Y_raw,'r-',lw=2)
            ax3.plot(Y,bkgd_Y(Y),'g--',lw=2,label='bkgd')
            ax3.axvline(Dy,color='y',linestyle='-',label='old',lw=2)
            ax3.axvline(avY,color='b',linestyle='-',label='new',lw=2)
            ax3.grid(True)
            ax3.set_xlabel('Y [pixels]')
            ax3.legend(loc=1)
            f.tight_layout()
            plt.show()

        self.my_logger.info('\n\tX,Y target position in pixels: %.3f,%.3f' % (theX,theY))
        if rotated:
            self.target_pixcoords_rotated = [theX,theY]
        else:
            self.target_pixcoords = [theX,theY]
        return [theX,theY]

    def find_target_2Dprofile(self,guess,rotated=False):
        """
        Find precisely the position of the targeted object.
        
        Args:
            guess (:obj:`list`): [x,y] guessed position of th target
        """
        sub_image,x0,y0,Dx,Dy = self.find_target_init(guess=guess,rotated=rotated)
        NY, NX = sub_image.shape
        X = np.arange(NX)
        Y = np.arange(NY)
        Y, X = np.mgrid[:NY,:NX]
        # fit and subtract smooth polynomial background
        # with 3sigma rejection of outliers (star peaks)
        bkgd_2D = fit_poly2d_outlier_removal(X,Y,sub_image,order=2)
        sub_image_subtracted = sub_image-bkgd_2D(X,Y)
        # find a first guess of the target position
        avX,sigX = weighted_avg_and_std(X,(sub_image_subtracted)**4)
        avY,sigY = weighted_avg_and_std(Y,(sub_image_subtracted)**4)
        # fit a 2D gaussian close to this position
        guess = [np.max(sub_image_subtracted),avX,avY,2,2,0]
        mean_prior = 10 # in pixels
        bounds = [ [1,avX-mean_prior,avY-mean_prior,1,1,-np.pi], [2*np.max(sub_image_subtracted),avX+mean_prior,avY+mean_prior,10,10,np.pi] ]
        gauss2D = fit_gauss2d_outlier_removal(X,Y,sub_image_subtracted,guess=guess,bounds=bounds, sigma = 3, circular = True)
        # compute target positions
        avX = gauss2D.x_mean.value
        avY = gauss2D.y_mean.value
        theX=x0-Dx+avX
        theY=y0-Dy+avY
        self.target_gauss2D = gauss2D
        self.target_bkgd2D = bkgd_2D
        ymax, xmax = np.unravel_index(sub_image_subtracted.argmax(), sub_image_subtracted.shape)
        dist = np.sqrt((ymax-avY)**2+(xmax-avX)**2)
        if dist > 2 :
            self.my_logger.warning('\n\tX=%.2f,Y=%.2f target position determination probably wrong: %.1f  pixels from image maximum (%d,%d)' % (avX,avY,dist,xmax,ymax)) 
<<<<<<< HEAD
         # debugging plots
=======
        # debugging plots
>>>>>>> d96fece2
        if parameters.DEBUG:
            f, (ax1, ax2,ax3) = plt.subplots(1,3, figsize=(15,4))
            self.plot_image_simple(ax1,data=sub_image,scale="lin",title="",units=self.units,target_pixcoords=[avX,avY])
            ax1.scatter([Dx],[Dy],marker='o',s=100,facecolors='none',edgecolors='w',label='old')
            ax1.legend(loc=1)
            
            self.plot_image_simple(ax2,data=bkgd_2D(X,Y)+gauss2D(X,Y),scale="lin",title="",units='Background + Gauss (%s)' % (self.units))
            ax2.legend(loc=1)

            self.plot_image_simple(ax3,data=sub_image_subtracted-gauss2D(X,Y),scale="lin",title="",units='Background+Gauss subtracted image (%s)' % (self.units),target_pixcoords=[avX,avY])
            ax3.scatter([Dx],[Dy],marker='o',s=100,facecolors='none',edgecolors='w',label='old')
            ax3.legend(loc=1)

            f.tight_layout()
            plt.show()

        self.my_logger.info('\n\tX,Y target position in pixels: %.3f,%.3f' % (theX,theY))
        if rotated:
            self.target_pixcoords_rotated = [theX,theY]
        else:
            self.target_pixcoords = [theX,theY]
        return [theX,theY]

    def compute_rotation_angle_hessian(self, deg_threshold = 10, width_cut = YWINDOW, right_edge = IMSIZE-200, margin_cut=12):
        x0, y0 = np.array(self.target_pixcoords).astype(int)
        # extract a region 
        data=np.copy(self.data[y0-width_cut:y0+width_cut,0:right_edge])
        # compute hessian matrices on the image
        Hxx, Hxy, Hyy = hessian_matrix(data, sigma=3, order='xy')
        lambda_plus = 0.5*( (Hxx+Hyy) + np.sqrt( (Hxx-Hyy)**2 +4*Hxy*Hxy) )
        lambda_minus = 0.5*( (Hxx+Hyy) - np.sqrt( (Hxx-Hyy)**2 +4*Hxy*Hxy) )
        theta = 0.5*np.arctan2(2*Hxy,Hyy-Hxx)*180/np.pi
        # remove the margins
        lambda_minus = lambda_minus[margin_cut:-margin_cut,margin_cut:-margin_cut]
        lambda_plus = lambda_plus[margin_cut:-margin_cut,margin_cut:-margin_cut]
        theta = theta[margin_cut:-margin_cut,margin_cut:-margin_cut]
        # thresholds
        lambda_threshold = np.min(lambda_minus)
        mask = np.where(lambda_minus>lambda_threshold)
        theta_mask = np.copy(theta)
        theta_mask[mask]=np.nan
        minimum_pixels = 0.01*2*width_cut*right_edge
        while len(theta_mask[~np.isnan(theta_mask)]) < minimum_pixels:
            lambda_threshold /= 2
            mask = np.where(lambda_minus>lambda_threshold)
            theta_mask = np.copy(theta)
            theta_mask[mask]=np.nan
            #print len(theta_mask[~np.isnan(theta_mask)]), lambda_threshold
        theta_guess = self.disperser.theta(self.target_pixcoords)
        mask2 = np.where(np.abs(theta-theta_guess)>deg_threshold)
        theta_mask[mask2] = np.nan
        theta_hist = []
        theta_hist = theta_mask[~np.isnan(theta_mask)].flatten()
        theta_median = np.median(theta_hist)
        theta_critical = 180.*np.arctan(20./IMSIZE)/np.pi
        if abs(theta_median-theta_guess)>theta_critical:
            self.my_logger.warning('\n\tInterpolated angle and fitted angle disagrees with more than 20 pixels over %d pixels:  %.2f vs %.2f' % (IMSIZE,theta_median,theta_guess))
        if parameters.DEBUG:
            f, (ax1, ax2) = plt.subplots(1,2,figsize=(10,6))
            xindex=np.arange(data.shape[1])
            x_new = np.linspace(xindex.min(),xindex.max(), 50)
            y_new = width_cut + (x_new-x0)*np.tan(theta_median*np.pi/180.)
            ax1.imshow(theta_mask,origin='lower',cmap=cm.brg,aspect='auto',vmin=-deg_threshold,vmax=deg_threshold)
            #ax1.imshow(np.log10(data),origin='lower',cmap="jet",aspect='auto')
            ax1.plot(x_new,y_new,'b-')
            ax1.set_ylim(0,2*width_cut)
            ax1.grid(True)
            n,bins, patches = ax2.hist(theta_hist,bins=int(np.sqrt(len(theta_hist))))
            ax2.plot([theta_median,theta_median],[0,np.max(n)])
            ax2.set_xlabel("Rotation angles [degrees]")
            plt.show()
        return theta_median    

    def turn_image(self):
        self.rotation_angle = self.compute_rotation_angle_hessian()
        self.my_logger.info('\n\tRotate the image with angle theta=%.2f degree' % self.rotation_angle)
        self.data_rotated = np.copy(self.data)
        if not np.isnan(self.rotation_angle):
            self.data_rotated=ndimage.interpolation.rotate(self.data,self.rotation_angle,prefilter=parameters.ROT_PREFILTER,order=parameters.ROT_ORDER)
            self.stat_errors_rotated=ndimage.interpolation.rotate(self.stat_errors,self.rotation_angle,prefilter=parameters.ROT_PREFILTER,order=parameters.ROT_ORDER)
        if parameters.DEBUG:
            margin=200
            y0 = int(self.target_pixcoords[1])
            f, (ax1,ax2) = plt.subplots(2,1,figsize=[8,8])
            self.plot_image_simple(ax1,data=self.data[y0-parameters.YWINDOW:y0+parameters.YWINDOW,margin:-margin],scale="log",title='Raw image (log10 scale)',units=self.units,target_pixcoords=(self.target_pixcoords[0]-margin,parameters.YWINDOW))
            ax1.plot([0,self.data.shape[0]-2*margin],[parameters.YWINDOW,parameters.YWINDOW],'k-')
            self.plot_image_simple(ax2,data=self.data_rotated[y0-parameters.YWINDOW:y0+parameters.YWINDOW,margin:-margin],scale="log",title='Turned image (log10 scale)',units=self.units,target_pixcoords=self.target_pixcoords_rotated)
            ax2.plot([0,self.data_rotated.shape[0]-2*margin],[parameters.YWINDOW,parameters.YWINDOW],'k-')
            plt.show()

    def extract_spectrum_from_image(self,w=10,ws=[20,30],right_edge=1800):
        """
            extract_spectrum_from_image(self,w=10,ws=[20,30],right_edge=1800):
            
                Extract the 1D spectrum from the image.
                Remove background estimated from the lateral Bands
                    w: half width of central region where the spectrum is supposed to be
                    ws=[8,30]  : up/down region where the sky background is estimated 
                    right_edge : position above which no pixel should be used
        """
        self.my_logger.info('\n\tExtracting spectrum from image: spectrum with width 2*%d pixels and background from %d to %d pixels' % (w,ws[0],ws[1]))
        # Make a data copy
        data = np.copy(self.data_rotated)[:,0:right_edge]
        err = np.copy(self.stat_errors_rotated)[:,0:right_edge]
        # Lateral bands to remove sky background
        Ny, Nx =  data.shape
        y0 = int(self.target_pixcoords_rotated[1])
        ymax = min(Ny,y0+ws[1])
        ymin = max(0,y0-ws[1])
        spectrum2DUp = np.copy(data[y0+ws[0]:ymax,:])
        spectrum2DUp = filter_stars_from_bgd(spectrum2DUp,margin_cut=1)
        err_spectrum2DUp = np.copy(err[y0+ws[0]:ymax,:])
        err_spectrum2DUp = filter_stars_from_bgd(err_spectrum2DUp,margin_cut=1)
        xprofileUp = np.nanmedian(spectrum2DUp,axis=0)
        xprofileUp_err = np.sqrt(np.nanmean(err_spectrum2DUp**2,axis=0))
        spectrum2DDown = np.copy(data[ymin:y0-ws[0],:])
        spectrum2DDown = filter_stars_from_bgd(spectrum2DDown,margin_cut=1)
        err_spectrum2DDown = np.copy(err[ymin:y0-ws[0],:])
        err_spectrum2DDown = filter_stars_from_bgd(err_spectrum2DDown,margin_cut=1)
        xprofileDown = np.nanmedian(spectrum2DDown,axis=0)
        xprofileDown_err = np.sqrt(np.nanmean(err_spectrum2DDown**2,axis=0))
        # Sum rotated image profile along y axis
        # Subtract mean lateral profile
        xprofile_background = 0.5*(xprofileUp+xprofileDown)
        xprofile_background_err = np.sqrt(0.5*(xprofileUp_err**2+xprofileDown_err**2))
        spectrum2D = np.copy(data[y0-w:y0+w,:])
        xprofile = np.sum(spectrum2D,axis=0) - 2*w*xprofile_background
        # Sum uncertainties in quadrature
        err2D = np.copy(err[y0-w:y0+w,:])
        xprofile_err = np.sqrt( np.sum(err2D**2,axis=0) + (2*w*xprofile_background_err)**2 )
        # Create Spectrum object
        spectrum = Spectrum(Image=self)
        spectrum.data = xprofile
        spectrum.err = xprofile_err
        if parameters.DEBUG:
            spectrum.plot_spectrum()    
        return spectrum

   
    def plot_image_simple(self,ax,data=None,scale="lin",title="",units="Image units",plot_stats=False,target_pixcoords=None):
        if data is None: data = np.copy(self.data)
        if plot_stats: data = np.copy(self.stat_errors)
        if scale=="log" or scale=="log10":
            # removes the zeros and negative pixels first
            zeros = np.where(data<=0)
            min_noz = np.min(data[np.where(data>0)])
            data[zeros] = min_noz
            # apply log
            data = np.log10(data)
        im = ax.imshow(data,origin='lower',cmap='jet')
        ax.grid(color='white', ls='solid')
        ax.grid(True)
        ax.set_xlabel('X [pixels]')
        ax.set_ylabel('Y [pixels]')
        cb = plt.colorbar(im,ax=ax)
        cb.formatter.set_powerlimits((0, 0))
        cb.locator = MaxNLocator(7,prune=None)
        cb.update_ticks()
        cb.set_label('%s (%s scale)' % (units,scale)) #,fontsize=16)
        if title!="": ax.set_title(title)
        if target_pixcoords is not None:
            ax.scatter(target_pixcoords[0],target_pixcoords[1],marker='o',s=100,edgecolors='k',facecolors='none',label='Target',linewidth=2)
        
    def plot_image(self,data=None,scale="lin",title="",units="Image units",plot_stats=False,target_pixcoords=None):
        fig, ax = plt.subplots(1,1,figsize=[9.3,8])
        self.plot_image_simple(ax,data=data,scale=scale,title=title,units=units,plot_stats=plot_stats,target_pixcoords=target_pixcoords)
        plt.legend()
        plt.show()

    def save_image(self,output_filename,overwrite=False):
        hdu = fits.PrimaryHDU()
        hdu.data = self.data
        hdu.header = self.header
        hdu.writeto(output_filename,overwrite=overwrite)
        self.my_logger.info('\n\tImage saved in %s' % output_filename)

        

    def extract_spectrum_from_image_sylvie(self,w=3,ws=[8,30],right_edge=1800,meanflag=False,filterstarflag=False):
        """
            extract_spectrum_from_image(self,w=3,ws=[8,30],right_edge=1800,meanflag=False,filterstarflag=False):
            
                Extract the 1D spectrum from the image.
                Remove background estimated from the lateral Bands

                    w: half width of central region where the spectrum is supposed to be
                    ws=[8,30]  : up/down region where the sky background is estimated 

                    right_edge : position above which no pixel should be used
                    meanflag   : flag to compute signal from the mean
                    filterflag : flag to clean region from stars 
                
                Original values : 
                    w=3,ws=[8,30],right_edge=1800,meanflag=True,filterstarflag=True
                    
                New Values ( Sylvie April 12th)
                    w=10,ws=[20,30],right_edge=1800,meanflag=False,filterstarflag=False
                
                
        """
        self.my_logger.info('\n\tExtracting spectrum from image: spectrum with width 2*%d pixels and background from %d to %d pixels' % (w,ws[0],ws[1]))
        # Make a data copy of the image portion
        data = np.copy(self.data_rotated)[:,0:right_edge]
        # Sum rotated image profile along y axis
        y0 = int(self.target_pixcoords_rotated[1])
        x0 = int(self.target_pixcoords_rotated[0])
        # 1 first consider a big area around the spectrum
        WBIG=50
        spectrum2Dbig = np.copy(data[y0-WBIG:y0+WBIG,:])
        if parameters.DEBUG:
           plt.figure(figsize=(20,5))
           img=plt.imshow(spectrum2Dbig,origin='lower',cmap='jet',vmin=0,vmax=500)
           cbar=plt.colorbar(img,orientation='horizontal')
           plt.plot([0,right_edge],[WBIG,WBIG],'y-',lw=2)
           plt.title("extract_spectrum_from_image : spectrum2DBig : with central star")
           plt.grid()
           plt.show()
           
        # 2 erase the central star   
        spectrum2Dbig2 = np.copy(spectrum2Dbig)
        spectrum2Dbig2[:,x0-2*WBIG:x0+2*WBIG]=0
        SPECMAX=spectrum2Dbig2[:,:right_edge].max()
        if parameters.DEBUG:
           plt.figure(figsize=(20,5))
           img=plt.imshow(spectrum2Dbig2,origin='lower',cmap='jet',vmin=0,vmax=SPECMAX)
           cbar=plt.colorbar(img,orientation='horizontal')
           plt.plot([0,right_edge],[WBIG,WBIG],'y-',lw=2)
           plt.title("extract_spectrum_from_image : spectrum2DBig2 : with central star ERASED")
           plt.grid()
           plt.show()   
        # 3 find the new central y0
        yprofileBig=np.sum(spectrum2Dbig2[:,x0+2*WBIG:right_edge],axis=1)
        delta_y0=np.where(yprofileBig==yprofileBig.max())[0][0]-WBIG
        print ' Delta y0 =',delta_y0
        
        if parameters.DEBUG or parameters.VERBOSE:
             plt.figure(figsize=(8,4))
             plt.plot(yprofileBig,'b-')
             plt.plot([delta_y0+WBIG,delta_y0+WBIG],[0,yprofileBig.max()],'r-',lw=2)
             plt.plot([delta_y0+WBIG-w,delta_y0+WBIG-w],[0,yprofileBig.max()/2],'r:',lw=2)
             plt.plot([delta_y0+WBIG+w,delta_y0+WBIG+w],[0,yprofileBig.max()/2],'r:',lw=2)
             
             plt.plot([delta_y0+WBIG-ws[0],delta_y0+WBIG-ws[0]],[0,yprofileBig.max()/5],'g:',lw=2)
             plt.plot([delta_y0+WBIG+ws[0],delta_y0+WBIG+ws[0]],[0,yprofileBig.max()/5],'g:',lw=2)
             plt.plot([delta_y0+WBIG-ws[1],delta_y0+WBIG-ws[1]],[0,yprofileBig.max()/5],'g:',lw=2)
             plt.plot([delta_y0+WBIG+ws[1],delta_y0+WBIG+ws[1]],[0,yprofileBig.max()/5],'g:',lw=2)
             
             ws=[8,30]
             
             plt.title('yprofile: check the center')
             plt.grid()
             plt.xlabel('y (pix)')
             plt.show()
             
             self.my_logger.info('\n\t extract_spectrum_from_image::Correct vertical center delta_y0=%s' % (delta_y0))
        
        # readjust the center of vertical profile
        y0=y0+delta_y0
        
        # 3 Extract the image corresponding to the spectrum
        spectrum2D = np.copy(data[y0-w:y0+w,:])
        spectrum2Dsmall = np.copy(spectrum2D)
        spectrum2Dsmall[:,x0-2*WBIG:x0+2*WBIG]=0
        yprofilesmall=np.sum(spectrum2Dsmall[:,x0+2*WBIG:right_edge],axis=1)

        
        if parameters.DEBUG:
            plt.figure(figsize=(8,4))
            plt.plot(yprofilesmall,'b-')
            plt.plot([w,w],[0,yprofilesmall.max()],'r-',lw=2)
 
            plt.title('yprofile: selected spectra')
            plt.grid()
            plt.xlabel('y (pix)')
            plt.show() 
            
           
            plt.figure(figsize=(20,5))
            img=plt.imshow(spectrum2D,origin='lower',cmap='jet',vmin=0,vmax=SPECMAX)
            cbar=plt.colorbar(img,orientation='horizontal')
            plt.plot([0,right_edge],[w,w],'y-',lw=2)
            plt.title("extract_spectrum_from_image : spectrum2D")
            plt.grid()
            plt.show()


            
        
        # Simulatio can only provide the sum (SDC)
        if meanflag:  # Jeremy's method
            xprofile = np.mean(spectrum2D,axis=0)
        else:             # Sylvie's method unsing the sum in a band y of width 2*w
            xprofile = np.sum(spectrum2D,axis=0)
            
            
        # Sum uncertainties in quadrature
        err = np.copy(self.stat_errors_rotated)[:,0:right_edge]
        err2D = np.copy(err[y0-w:y0+w,:])
        if meanflag:
            xprofile_err = np.sqrt(np.mean(err2D**2,axis=0))
        else:
            xprofile_err = np.sqrt(np.sum(err2D**2,axis=0))
        
        # Lateral bands to remove sky background
        Ny, Nx =  data.shape
        ymax = min(Ny,y0+ws[1])
        ymin = max(0,y0-ws[1])
        
        # Upper band with width ws[1]-ws[0]
        spectrum2DUp = np.copy(data[y0+ws[0]:ymax,:])
        if filterstarflag:
            spectrum2DUp = filter_stars_from_bgd(spectrum2DUp,margin_cut=1)
        
        err_spectrum2DUp = np.copy(err[y0+ws[0]:ymax,:])
        if filterstarflag:
            err_spectrum2DUp = filter_stars_from_bgd(err_spectrum2DUp,margin_cut=1)
        
        if meanflag:
            xprofileUp = np.nanmedian(spectrum2DUp,axis=0)
            xprofileUp_err = np.sqrt(np.nanmean(err_spectrum2DUp**2,axis=0))
        else:
            xprofileUp = np.sum(spectrum2DUp,axis=0)
            xprofileUp_err = np.sqrt(np.sum(err_spectrum2DUp**2,axis=0))
            
         # lower band with width ws[1]-ws[0]
        spectrum2DDown = np.copy(data[ymin:y0-ws[0],:])
        if filterstarflag:
            spectrum2DDown = filter_stars_from_bgd(spectrum2DDown,margin_cut=1)
        
        err_spectrum2DDown = np.copy(err[ymin:y0-ws[0],:])
        if filterstarflag:
            err_spectrum2DDown = filter_stars_from_bgd(err_spectrum2DDown,margin_cut=1)
        
        
        if meanflag:
            xprofileDown = np.nanmedian(spectrum2DDown,axis=0)
            xprofileDown_err = np.sqrt(np.nanmean(err_spectrum2DDown**2,axis=0))
        else:
            xprofileDown = np.sum(spectrum2DDown,axis=0)
            xprofileDown_err = np.sqrt(np.sum(err_spectrum2DDown**2,axis=0))
        
        if parameters.DEBUG:
            plt.figure(figsize=(20,5))
            plt.subplot(311)
            plt.imshow( spectrum2DUp ,origin='lower',cmap='jet',vmin=0,vmax=SPECMAX/5.)
            plt.grid()
            plt.subplot(312) 
            img=plt.imshow( spectrum2D ,origin='lower',cmap='jet',vmin=0,vmax=SPECMAX/5.)
            plt.subplot(313) 
            plt.grid()
            plt.imshow( spectrum2DDown ,origin='lower',cmap='jet',vmin=0,vmax=SPECMAX/5.)
            plt.grid()
            #plt.subplot(111)
            #cbar=plt.colorbar(img)
            plt.suptitle("extract_spectrum_from_image() : spectrum2D Backgrounds")
            #plt.grid()
            plt.show()
        
        
        
      
        
        # Subtract mean lateral profile by renormalisationof the surface
        xprofile_background = 0.5*(xprofileUp+xprofileDown)*2*w/(ws[1]-ws[0])
        
        xprofile_background_err = np.sqrt(0.5*(xprofileUp_err**2+xprofileDown_err**2))
        
        
        if parameters.DEBUG:
            
            plt.figure(figsize=(8,4))
            plt.plot(xprofile,'b-')
            plt.plot(xprofile_background,'r-')
            plt.ylim(0.,xprofile.max())
            plt.grid()
            plt.show()
            
            plt.figure(figsize=(8,4))
            plt.plot(xprofile,'b-')
            plt.plot(xprofile_background,'r-')
            plt.ylim(0.,xprofile.max()/20.)
            plt.grid()
            plt.show()
        
        
        # Suppressed code to select spectrum in 90% CL band
        if 0:
            # first check about background subtraction
            spectrum2D_nobkg=np.copy(spectrum2D)-xprofile_background
            they=np.arange(spectrum2D_nobkg.shape[0])
            thex=np.arange(spectrum2D_nobkg.shape[1])
        
            all_aver=np.zeros(spectrum2D_nobkg.shape[1])
            all_sig=np.zeros(spectrum2D_nobkg.shape[1])
      
            # compute average and sigma
            for x in thex:
                if np.sum(spectrum2D_nobkg[:,x]>5) and x<right_edge:
                    all_aver[x],all_sig[x]=weighted_avg_and_std(they, spectrum2D_nobkg[:,x])
        
            indexes_wthsig=np.where(all_sig>3)[0]
            indexes_nosig=np.where(all_sig<=3)[0]
        
        
            av_sig=np.median(all_sig[indexes_wthsig])
            
            if parameters.VERBOSE:
                self.my_logger.info('\n\t extract_spectrum_from_image:: average sigma=%4.5f' % (av_sig))
        
        
            all_aver[indexes_nosig]=10
            all_sig[indexes_nosig]=av_sig
        
            if parameters.DEBUG:
            
                plt.figure(figsize=(20,5))
                img=plt.imshow( spectrum2D_nobkg ,origin='lower',cmap='jet',vmin=0,vmax=SPECMAX)
                cbar=plt.colorbar(img,orientation='horizontal')            
                plt.grid()
                plt.show()
            
                plt.figure(figsize=(16,8))
                for x in thex:
                    if (x> x0+2*WBIG) and (all_aver[x]>0) and (x<right_edge) :
                        if x%10==0: # sample 10%
                            plt.plot(spectrum2D_nobkg[:,x])
                plt.xlabel('ypix')
                plt.title('transverse profiles')
                plt.grid()
                plt.show()
            
                up=all_aver+1.645*all_sig
                do=all_aver-1.645*all_sig
            
           
     
                plt.figure(figsize=(16,4))
                #plt.errorbar(thex,all_aver,yerr=1.645*all_sig,color='red',fmt='o',lw=2)
                plt.plot(thex,all_aver,'k-',lw=2)           
                plt.fill_between(thex,up, do, alpha=.25)          
                plt.ylim(0,spectrum2D_nobkg.shape[0])
                plt.title("Confidence belt 90% CL")
                plt.xlabel('xpix')
                plt.ylabel('ypix')
                plt.grid()
                plt.show()
        
        
            # accumulate the signal in 90% CL
            # init
            xprofile_sum=np.zeros(spectrum2D.shape[1])
            xprofile_width_inCL=np.zeros(spectrum2D.shape[1])
            xprofile_sum_bg=np.zeros(spectrum2D.shape[1])
            for x in thex:                
                if  x<right_edge:
                    y_max= all_aver[x]+1.645*all_sig[x]
                    y_min= all_aver[x]-1.645*all_sig[x]
                    xprofile_width_inCL[x]=ymax-ymin
                    index_sel=np.where(np.logical_and(they>=y_min,they<=y_max))[0]
                    xprofile_sum[x]=np.sum(spectrum2D[index_sel,x])
                    xprofile_sum_bg[x] = 0.5*(xprofileUp[x]+xprofileDown[x])*xprofile_width_inCL[x]/(ws[1]-ws[0])
 
        
            SPECMAX=xprofile_sum[x0+2*WBIG:right_edge].max()
    
            if parameters.DEBUG:
                plt.figure(figsize=(8,4))
                plt.plot(xprofile_sum,'b-')
                plt.plot(xprofile_sum_bg,'r-')
                plt.ylim(0.,SPECMAX)
                plt.grid()
                plt.title("Spectrum 90%CL")
                plt.show()
            
                plt.figure(figsize=(8,4))
                plt.plot(xprofile_sum,'b-')
                plt.plot(xprofile_sum_bg,'r-')
                plt.ylim(0.,SPECMAX/20.)
                plt.grid()
                plt.title("Spectrum 90%CL")
                plt.show()

       
        # Create Spectrum object
        spectrum = Spectrum(Image=self)
        spectrum.data = xprofile - xprofile_background
        spectrum.err = np.sqrt(xprofile_err**2 +  xprofile_background_err**2)
        if parameters.DEBUG:
            spectrum.plot_spectrum()    
        return spectrum
<|MERGE_RESOLUTION|>--- conflicted
+++ resolved
@@ -227,11 +227,7 @@
         dist = np.sqrt((ymax-avY)**2+(xmax-avX)**2)
         if dist > 2 :
             self.my_logger.warning('\n\tX=%.2f,Y=%.2f target position determination probably wrong: %.1f  pixels from image maximum (%d,%d)' % (avX,avY,dist,xmax,ymax)) 
-<<<<<<< HEAD
-         # debugging plots
-=======
         # debugging plots
->>>>>>> d96fece2
         if parameters.DEBUG:
             f, (ax1, ax2,ax3) = plt.subplots(1,3, figsize=(15,4))
             self.plot_image_simple(ax1,data=sub_image,scale="lin",title="",units=self.units,target_pixcoords=[avX,avY])

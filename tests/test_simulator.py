import matplotlib as mpl
mpl.use('Agg')  # must be run first! But therefore requires noqa E402 on all other imports

from numpy.testing import run_module_suite  # noqa: E402
import numpy as np  # noqa: E402

from spectractor import parameters  # noqa: E402
<<<<<<< HEAD
from spectractor.extractor.spectrum import Spectrum  # noqa: E402
from spectractor.simulation.simulator import (SpectrumSimulation, Atmosphere, AtmosphereGrid)  # noqa: E402
=======
from spectractor.tools import uvspec_available  # noqa: E402
from spectractor.simulation.simulator import (SpectrumSimulatorSimGrid, SpectrumSimulator,  # noqa: E402
                                              Atmosphere, AtmosphereGrid, SpectrogramSimulator)  # noqa: E402
>>>>>>> 3549ae5c
from spectractor.config import load_config  # noqa: E402
import os  # noqa: E402
import unittest  # noqa: E402


# TODO: DM-33441 Fix broken spectractor tests
@unittest.skipIf(uvspec_available() is False, 'Skipping to avoid libradtran dependency')
def test_atmosphere():
    a = Atmosphere(airmass=1.2, pressure=800, temperature=5)
    transmission = a.simulate(ozone=400, pwv=5, aerosols=0.05)
    assert transmission is not None
    assert a.transmission(500) > 0
    assert a.ozone == 400
    assert a.pwv == 5
    assert a.aerosols == 0.05
    a.plot_transmission()

    a = AtmosphereGrid(image_filename='tests/data/reduc_20170605_028.fits', pwv_grid=[5, 5, 1],
                       ozone_grid=[400, 400, 1], aerosol_grid=[0.0, 0.1, 2])
    atmospheric_grid = a.compute()
    assert np.sum(atmospheric_grid) > 0
    assert np.all(np.isclose(a.atmgrid[0, a.index_atm_data:], parameters.LAMBDAS))
    assert not np.any(np.isclose(a.atmgrid[1, a.index_atm_data:], np.zeros_like(parameters.LAMBDAS), rtol=1e-6))
    assert a.atmgrid.shape == (3, a.index_atm_data + len(parameters.LAMBDAS))
    a.save_file(a.image_filename.replace('.fits', '_atmsim.fits'))
    assert os.path.isfile('tests/data/reduc_20170605_028_atmsim.fits')
    a.load_file(a.image_filename.replace('.fits', '_atmsim.fits'))
    assert np.all(a.AER_Points == np.array([0., 0.1]))
    assert np.all(a.PWV_Points == np.array([5.]))
    assert np.all(a.OZ_Points == np.array([400.]))

    a.plot_transmission()
    a.plot_transmission_image()

    a = AtmosphereGrid(atmgrid_filename='tests/data/reduc_20170530_134_atmsim.fits')
    lambdas = np.arange(200, 1200)
    transmission = a.simulate(ozone=400, pwv=5, aerosols=0.05)
    assert np.max(transmission(lambdas)) < 1 and np.min(transmission(lambdas)) >= 0


@unittest.skip('Skipping to avoid libradtran dependency')
def test_simulator():
    file_names = ['tests/data/reduc_20170530_134_spectrum.fits']

    parameters.VERBOSE = True
    parameters.DEBUG = True
    load_config('config/ctio.ini')

    for file_name in file_names:
        spectrum = Spectrum(file_name)
        atmosphere = AtmosphereGrid(atmgrid_filename="./tests/data/reduc_20170530_134_atmsim.fits")
        spectrum_simulation = SpectrumSimulation(spectrum, atmosphere=atmosphere, fast_sim=True)
        spectrum_simulation.simulate(A1=1, A2=1, ozone=300, pwv=5, aerosols=0.05, angstrom_exponent=None,
                                     reso=0., D=56, shift_x=0., B=0.)

        assert np.sum(spectrum_simulation.data) > 0
        assert np.sum(spectrum_simulation.data) < 1e-10
        assert np.sum(spectrum_simulation.data_next_order) < 1e-10


if __name__ == "__main__":

    run_module_suite()<|MERGE_RESOLUTION|>--- conflicted
+++ resolved
@@ -5,14 +5,10 @@
 import numpy as np  # noqa: E402
 
 from spectractor import parameters  # noqa: E402
-<<<<<<< HEAD
 from spectractor.extractor.spectrum import Spectrum  # noqa: E402
 from spectractor.simulation.simulator import (SpectrumSimulation, Atmosphere, AtmosphereGrid)  # noqa: E402
-=======
 from spectractor.tools import uvspec_available  # noqa: E402
-from spectractor.simulation.simulator import (SpectrumSimulatorSimGrid, SpectrumSimulator,  # noqa: E402
-                                              Atmosphere, AtmosphereGrid, SpectrogramSimulator)  # noqa: E402
->>>>>>> 3549ae5c
+from spectractor.simulation.simulator import (Atmosphere, AtmosphereGrid)  # noqa: E402
 from spectractor.config import load_config  # noqa: E402
 import os  # noqa: E402
 import unittest  # noqa: E402
@@ -53,7 +49,7 @@
     assert np.max(transmission(lambdas)) < 1 and np.min(transmission(lambdas)) >= 0
 
 
-@unittest.skip('Skipping to avoid libradtran dependency')
+@unittest.skipIf(uvspec_available() is False, 'Skipping to avoid libradtran dependency')
 def test_simulator():
     file_names = ['tests/data/reduc_20170530_134_spectrum.fits']
 

--- conflicted
+++ resolved
@@ -105,12 +105,8 @@
 def test_ctio_fullchain():
     parameters.VERBOSE = True
     parameters.DEBUG = False
-<<<<<<< HEAD
+    parameters.SPECTRACTOR_ATMOSPHERE_SIM = "libradtran"
     sim_image_filename = "./tests/data/sim_20170530_134.fits"
-=======
-    parameters.SPECTRACTOR_ATMOSPHERE_SIM = "libradtran"
-    sim_image = "./tests/data/sim_20170530_134.fits"
->>>>>>> 3d0558e6
 
     # load test and make image simulation
     # if not os.path.isfile(sim_image_filename):

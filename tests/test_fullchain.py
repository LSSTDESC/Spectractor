import matplotlib as mpl
mpl.use('Agg')  # must be run first! But therefore requires noqa E402 on all other imports

from scipy.interpolate import interp1d  # noqa: E402

from spectractor import parameters  # noqa: E402
from spectractor.extractor.images import Image  # noqa: E402
from spectractor.extractor.spectrum import Spectrum  # noqa: E402
from spectractor.extractor.extractor import SpectractorRun, SpectractorInit  # noqa: E402
from spectractor.logbook import LogBook  # noqa: E402
from spectractor.config import load_config, apply_rebinning_to_parameters  # noqa: E402
from spectractor.simulation.image_simulation import ImageSim  # noqa: E402
from spectractor.tools import (plot_spectrum_simple, uvspec_available)  # noqa: E402
from spectractor.fit.fit_spectrum import SpectrumFitWorkspace, run_spectrum_minimisation  # noqa: E402
from spectractor.fit.fit_spectrogram import (SpectrogramFitWorkspace,  # noqa: E402
                                             run_spectrogram_minimisation)  # noqa: E402
import os  # noqa: E402
import numpy as np  # noqa: E402
import matplotlib.pyplot as plt  # noqa: E402
import unittest  # noqa: E402
import astropy.config  # noqa: E402


# original parameters
N_DIFF_ORDERS = 3
PSF_POLY_ORDER = 2
PSF_POLY_PARAMS_TRUTH = [1, 0, 0,
                         0, 0, 0,
                         3, 0, 0,
                         3, 0, 0,
                         1e6] * N_DIFF_ORDERS

PSF_POLY_PARAMS_AUXTEL_TRUTH = [1, 0, 0,
                         0, 0, 0,
                         8, 0, 0,
                         3, 0, 0,
                         1e6] * N_DIFF_ORDERS

A1_T = 1
A2_T = 1
A3_T = 0

#
# PSF_POLY_PARAMS_TRUTH = [1, 0, 0,
#                          0, 0, 0,
#                          10, 2, 5,
#                          2, 0, 0,
#                          1e6]
# A1_T = 1
# A2_T = 0.


def plot_residuals(spectrum, lambdas_truth, amplitude_truth):
    """

    Parameters
    ----------
    spectrum
    lambdas_truth
    amplitude_truth

    Examples
    --------

    >>> from spectractor.extractor.spectrum import Spectrum
    >>> image = Image("./tests/data/sim_20170530_134.fits")
    >>> spectrum = Spectrum("./tests/data/sim_20170530_134_spectrum.fits")
    >>> lambdas_truth = np.fromstring(image.header['LBDAS_T'][1:-1], sep=',')
    >>> amplitude_truth = np.fromstring(image.header['AMPLIS_T'][1:-1], sep=',', dtype=float)[:lambdas_truth.size]
    >>> plot_residuals(spectrum, lambdas_truth, amplitude_truth)  #doctest: +ELLIPSIS
    array([...
    """
    fig, ax = plt.subplots(2, 1, figsize=(8, 6), sharex="all", gridspec_kw={'height_ratios': [3, 1]})
    plot_spectrum_simple(ax[0], spectrum.lambdas, spectrum.data, data_err=spectrum.err, label="Fit",
                         units=spectrum.units)
    # spectrum.lines.plot_atomic_lines(ax[0], fontsize=12, force=True)
    ax[0].plot(lambdas_truth, amplitude_truth, label="Truth")
    # transverse_sum = np.mean((spectrum.spectrogram-spectrum.spectrogram_bgd)*spectrum.expo
    # /(parameters.FLAM_TO_ADURATE*spectrum.lambdas*spectrum.lambdas_binwidths), axis=0)
    # transverse_sum *= np.max(spectrum.data)/np.max(transverse_sum)
    # ax[0].plot(spectrum.lambdas, transverse_sum, label="Transverse sum")
    ax[0].set_ylabel(f"Spectrum [{spectrum.units}]")
    ax[0].legend()
    amplitude_truth_interp = interp1d(lambdas_truth, amplitude_truth, kind='cubic',
                                      fill_value=0, bounds_error=False)(spectrum.lambdas)
    residuals = (spectrum.data - amplitude_truth_interp) / spectrum.err
    ax[1].errorbar(spectrum.lambdas, residuals, yerr=np.ones_like(spectrum.data), label="Fit", fmt="r.")
    ax[1].set_ylabel(f"Residuals")
    ax[1].set_xlabel(r"$\lambda$ [nm]")
    ax[1].grid()
    ax[1].legend()
    ax[1].text(0.05, 0.05, f'mean={np.mean(residuals):.3g}\nstd={np.std(residuals):.3g}',
               horizontalalignment='left', verticalalignment='bottom',
               color='black', transform=ax[1].transAxes)
    fig.tight_layout()
    fig.subplots_adjust(wspace=0, hspace=0)
    plt.show()
    return residuals


def make_image():
    spectrum_filename = "./tests/data/reduc_20170530_134_spectrum.fits"
    image_filename = "./tests/data/reduc_20170530_134.fits"
<<<<<<< HEAD
    ImageSim(image_filename, spectrum_filename, "./tests/data/sim_20170530_134.fits", A1=A1_T, A2=A2_T, A3=A3_T,
             psf_poly_params=PSF_POLY_PARAMS_TRUTH, with_stars=False, with_rotation=True, with_noise=False)
=======
    sim = ImageSim(image_filename, spectrum_filename, "./tests/data/", A1=A1_T, A2=A2_T, A3=A3_T,
                   psf_poly_params=PSF_POLY_PARAMS_TRUTH, with_starfield=True, with_rotation=True, with_noise=False,
                   with_flat=True)
    return sim


def make_auxtel_image():
    spectrum_filename = "./tests/data/test_auxtel_spectrum.fits"
    image_filename = "./tests/data/exposure_2023092800266_dmpostisrccd.fits"
    sim = ImageSim(image_filename, spectrum_filename, "./tests/data/", A1=A1_T, A2=A2_T, A3=A3_T,
                   psf_poly_params=PSF_POLY_PARAMS_AUXTEL_TRUTH, with_starfield=False, with_rotation=True,
                   with_noise=False, with_flat=False)
    return sim
>>>>>>> 5d4de72f


def make_stardice_image():
    spectrum_filename = "./tests/data/IMG_0019584_spectrum.fits"
    image_filename = "./tests/data/IMG_0019584.fits"
    ImageSim(image_filename, spectrum_filename, "./tests/data/IMG_0019584_sim.fits", A1=A1_T, A2=A2_T, A3=A3_T,
             psf_poly_params=PSF_POLY_PARAMS_TRUTH, with_stars=False, with_rotation=True, with_noise=False, pwv=8)


@unittest.skipIf(uvspec_available() is False, 'Skipping to avoid libradtran dependency')
@astropy.config.set_temp_cache(os.path.join(os.path.abspath(os.path.dirname(__file__)), "data", "cache"))
def test_ctio_fullchain():
    parameters.VERBOSE = True
    parameters.DEBUG = True
    parameters.SPECTRACTOR_ATMOSPHERE_SIM = "libradtran"
    sim_image_filename = "./tests/data/sim_20170530_134.fits"

    # load test and make image simulation
    # if not os.path.isfile(sim_image_filename):
    sim = make_image()
    image = Image(sim_image_filename, config="./config/ctio.ini")
    lambdas_truth = np.fromstring(image.header['LBDAS_T'][1:-1], sep=',')
    amplitude_truth = np.fromstring(image.header['AMPLIS_T'][1:-1], sep=',', dtype=float)
    parameters.AMPLITUDE_TRUTH = np.copy(amplitude_truth)
    parameters.LAMBDA_TRUTH = np.copy(lambdas_truth)

    # extractor
    tag = os.path.basename(sim_image_filename)
    tag = tag.replace('sim_', 'reduc_')
    logbook = LogBook(logbook="./tests/data/ctiofulllogbook_jun2017_v5.csv")
    disperser_label, target_label, xpos, ypos = logbook.search_for_image(tag)
    load_config("./config/ctio.ini")
    parameters.SPECTRACTOR_ATMOSPHERE_SIM = "libradtran"
    parameters.PSF_POLY_ORDER = PSF_POLY_ORDER
    parameters.CCD_REBIN = 1
    #  JN: > 1 not working well for now: I guess CTIO spectra are too narrow
    #  and under-sampled to extract unbiased rebinned spectrum, but pipeline is ok.
    apply_rebinning_to_parameters()
    if parameters.CCD_REBIN > 1:
        for k in range(2 * (PSF_POLY_ORDER + 1), 3 * (PSF_POLY_ORDER +1)):
            PSF_POLY_PARAMS_TRUTH[k] /= parameters.CCD_REBIN

    image = SpectractorInit(sim_image_filename, target_label=target_label,
                            disperser_label=disperser_label, config="")  # config already loaded, do not overwrite PSF_POLY_ORDER
    image.flat = sim.flat
    image.starfield = sim.starfield
    image.mask = np.zeros_like(image.data).astype(bool)
    image.mask[680:685, 1255:1260] = True  # test masking of some pixels like cosmic rays
    parameters.SPECTRACTOR_SIMULATE_STARFIELD = False  # here we want to test fit with an exact starfield simulation
    spectrum = SpectractorRun(image, guess=[xpos, ypos], output_directory="./tests/data")

    # tests
    residuals = plot_residuals(spectrum, lambdas_truth, amplitude_truth)

    spectrum.my_logger.warning(f"\n\tQuantities to test with {parameters.CCD_REBIN=}:"
                               f"\n\t\tspectrum.header['X0_T']={spectrum.header['X0_T'] / parameters.CCD_REBIN:.5g} vs {spectrum.x0[0]:.5g}"
                               f"\n\t\tspectrum.header['Y0_T']={spectrum.header['Y0_T'] / parameters.CCD_REBIN:.5g} vs {spectrum.x0[1]:.5g}"
                               f"\n\t\tspectrum.header['ROT_T']={spectrum.header['ROT_T']:.5g} "
                               f"vs {spectrum.rotation_angle:.5g}"
                               f"\n\t\tspectrum.header['BKGD_LEV']={spectrum.header['BKGD_LEV'] * parameters.CCD_REBIN**2:.5g} "
                               f"vs {np.mean(spectrum.spectrogram_bgd):.5g}"
                               f"\n\t\tspectrum.header['D2CCD_T']={spectrum.header['D2CCD_T']:.5g} "
                               f"vs {spectrum.disperser.D:.5g}"
                               f"\n\t\tspectrum.header['A2_FIT']={spectrum.header['A2_FIT']:.5g} vs {A2_T:.5g}"
                               f"\n\t\tspectrum.header['CHI2_FIT']={spectrum.header['CHI2_FIT']:.4g}"
                               f"\n\t\tspectrum.chromatic_psf.poly_params="
                               f"{spectrum.chromatic_psf.params.values[spectrum.chromatic_psf.Nx + 2 * (PSF_POLY_ORDER + 1):-1]}"
                               f" vs {PSF_POLY_PARAMS_TRUTH[2 * (PSF_POLY_ORDER + 1):len(PSF_POLY_PARAMS_TRUTH)//N_DIFF_ORDERS - 1]}"
                               f"\n\t\tresiduals wrt truth: mean={np.mean(residuals[100:-100]):.5g}, "
                               f"std={np.std(residuals[100:-100]):.5g}")
    assert np.isclose(float(spectrum.header['X0_T'] / parameters.CCD_REBIN), spectrum.x0[0], atol=0.2 * parameters.CCD_REBIN)
    assert np.isclose(float(spectrum.header['Y0_T'] / parameters.CCD_REBIN), spectrum.x0[1], atol=0.2 * parameters.CCD_REBIN)
    assert np.isclose(float(spectrum.header['ROT_T']), spectrum.rotation_angle, atol=1e-3)
    assert np.isclose(float(spectrum.header['BKGD_LEV'] * parameters.CCD_REBIN**2), np.mean(spectrum.spectrogram_bgd), rtol=1e-3)
    assert np.isclose(float(spectrum.header['D2CCD_T']), spectrum.disperser.D, atol=0.1)
    if parameters.CCD_REBIN == 1:
        assert float(spectrum.header['CHI2_FIT']) < 1.5e-3
    else:
        assert float(spectrum.header['CHI2_FIT']) < 1.5e-1
    assert np.all(
        np.isclose(spectrum.chromatic_psf.params.values[spectrum.chromatic_psf.Nx + 2 * (PSF_POLY_ORDER + 1):-1],
                   np.array(PSF_POLY_PARAMS_TRUTH)[2 * (PSF_POLY_ORDER + 1):len(PSF_POLY_PARAMS_TRUTH)//N_DIFF_ORDERS - 1], rtol=0.01, atol=0.01))
    assert np.abs(np.mean(residuals[100:-100])) < 0.25
    assert np.std(residuals[100:-100]) < 3

    spectrum_file_name = "./tests/data/sim_20170530_134_spectrum.fits"
    assert os.path.isfile(spectrum_file_name)
    atmgrid_filename = sim_image_filename.replace('sim', 'reduc').replace('.fits', '_atmsim.fits')
    assert os.path.isfile(atmgrid_filename)
    spectrum = Spectrum(spectrum_file_name)
    w = SpectrumFitWorkspace(spectrum, atmgrid_file_name=atmgrid_filename, fit_angstrom_exponent=False,
                             verbose=True, plot=True, live_fit=False)
    run_spectrum_minimisation(w, method="newton")
    nsigma = 2
    labels = ["VAOD_T", "OZONE_T", "PWV_T"]
    indices = [2, 4, 5]
    ipar = w.params.get_free_parameters()  # non fixed param indices
    cov_indices = [list(ipar).index(k) for k in indices]  # non fixed param indices in cov matrix
    assert w.costs[-1] / w.data.size < 0.5
    k = 0
    for i, l in zip(indices, labels):
        icov = cov_indices[k]
        spectrum.my_logger.info(f"Test {l} best-fit {w.params.values[i]:.3f}+/-{np.sqrt(w.params.cov[icov, icov]):.3f} "
                                f"vs {spectrum.header[l]:.3f} at {nsigma}sigma level: "
                                f"{np.abs(w.params.values[i] - spectrum.header[l]) / np.sqrt(w.params.cov[icov, icov]) < nsigma}")
        assert np.abs(w.params.values[i] - spectrum.header[l]) / np.sqrt(w.params.cov[icov, icov]) < nsigma
        k += 1
    assert np.abs(w.params.values[1]) / np.sqrt(w.params.cov[1, 1]) < 2 * nsigma  # A2
    assert np.isclose(np.abs(w.params.values[8]), 0, atol=parameters.PIXSHIFT_PRIOR)  # pixshift
    assert np.isclose(np.abs(w.params.values[9]), 0, atol=1e-3)  # B

    parameters.DEBUG = False
    parameters.SPECTRACTOR_ATMOSPHERE_SIM = "libradtran"
    w = SpectrogramFitWorkspace(spectrum, atmgrid_file_name=atmgrid_filename, fit_angstrom_exponent=False,
                                verbose=True, plot=True, live_fit=False)
    run_spectrogram_minimisation(w, method="newton")
    nsigma = 2
    labels = ["A1_T", "A2_T", "VAOD_T", "OZONE_T", "PWV_T"]
    indices = [0, 1, 3, 5, 6]
    A1, A2, A3, aerosols, angstrom_exponent, ozone, pwv, B, Astar, D, shift_x, shift_y, shift_t, *psf_poly_params = w.params.values
    ipar = w.params.get_free_parameters()  # non fixed param indices
    cov_indices = [list(ipar).index(k) for k in indices]  # non fixed param indices in cov matrix
    assert w.costs[-1] / w.data.size < 1e-3
    k = 0
    for i, l in zip(indices, labels):
        icov = cov_indices[k]
        spectrum.my_logger.info(f"Test {l} best-fit {w.params.values[i]:.3f}+/-{np.sqrt(w.params.cov[icov, icov]):.3f} "
                                f"vs {spectrum.header[l]:.3f} at {nsigma}sigma level: "
                                f"{np.abs(w.params.values[i] - spectrum.header[l]) / np.sqrt(w.params.cov[icov, icov]) < nsigma}")
        assert np.abs(w.params.values[i] - spectrum.header[l]) / np.sqrt(w.params.cov[icov, icov]) < nsigma
        k += 1
    assert np.isclose(shift_y, 0, atol=parameters.PIXSHIFT_PRIOR)  # shift_y
    assert np.isclose(D, spectrum.header["D2CCD_T"], atol=0.1)  # D2CCD
    assert np.isclose(B, 1, atol=1e-3)  # B
    assert np.isclose(Astar, 1, atol=1e-2)  # Astar
    assert np.all(np.isclose(psf_poly_params[(PSF_POLY_ORDER + 1):len(PSF_POLY_PARAMS_TRUTH)//N_DIFF_ORDERS - 1],
                             np.array(PSF_POLY_PARAMS_TRUTH)[(PSF_POLY_ORDER + 1):len(PSF_POLY_PARAMS_TRUTH)//N_DIFF_ORDERS - 1],
                             rtol=0.01, atol=0.01))

@unittest.skipIf(uvspec_available() is False, 'Skipping to avoid libradtran dependency')
@astropy.config.set_temp_cache(os.path.join(os.path.abspath(os.path.dirname(__file__)), "data", "cache"))
def auxtel_fullchain():
    """

    Returns
    -------

    Examples
    --------
    >>> test_auxtel_fullchain()
    """
    parameters.VERBOSE = True
    parameters.DEBUG = True
    parameters.SPECTRACTOR_ATMOSPHERE_SIM = "getObsAtmo"
    sim_image_filename = "./tests/data/sim_2023092800266_dmpostisrccd.fits"

    # load test and make image simulation
    # if not os.path.isfile(sim_image_filename):
    sim = make_auxtel_image()
    image = Image(sim_image_filename, config="./config/auxtel.ini")
    lambdas_truth = np.fromstring(image.header['LBDAS_T'][1:-1], sep=',')
    amplitude_truth = np.fromstring(image.header['AMPLIS_T'][1:-1], sep=',', dtype=float)
    parameters.AMPLITUDE_TRUTH = np.copy(amplitude_truth)
    parameters.LAMBDA_TRUTH = np.copy(lambdas_truth)

    # extractor
    load_config("./config/auxtel.ini")
    parameters.PSF_POLY_ORDER = PSF_POLY_ORDER
    parameters.CCD_REBIN = 1
    #  JN: > 1 not working well for now: I guess CTIO spectra are too narrow
    #  and under-sampled to extract unbiased rebinned spectrum, but pipeline is ok.
    apply_rebinning_to_parameters()
    if parameters.CCD_REBIN > 1:
        for k in range(2 * (PSF_POLY_ORDER + 1), 3 * (PSF_POLY_ORDER +1)):
            PSF_POLY_PARAMS_TRUTH[k] /= parameters.CCD_REBIN

    image = SpectractorInit(sim_image_filename, config="")  # config already loaded, do not overwrite PSF_POLY_ORDER
    xpos, ypos = np.array([image.header["TARGETX"], image.header["TARGETY"]]) / 2
    parameters.SPECTRACTOR_SIMULATE_STARFIELD = False  # here we want to test fit with an exact starfield simulation
    spectrum = SpectractorRun(image, guess=[xpos, ypos], output_directory="./tests/data")

    # tests
    residuals = plot_residuals(spectrum, lambdas_truth, amplitude_truth)

    spectrum.my_logger.warning(f"\n\tQuantities to test with {parameters.CCD_REBIN=}:"
                               f"\n\t\tspectrum.header['X0_T']={spectrum.header['X0_T'] / parameters.CCD_REBIN:.5g} vs {spectrum.x0[0]:.5g}"
                               f"\n\t\tspectrum.header['Y0_T']={spectrum.header['Y0_T'] / parameters.CCD_REBIN:.5g} vs {spectrum.x0[1]:.5g}"
                               f"\n\t\tspectrum.header['ROT_T']={spectrum.header['ROT_T']:.5g} "
                               f"vs {spectrum.rotation_angle:.5g}"
                               f"\n\t\tspectrum.header['BKGD_LEV']={spectrum.header['BKGD_LEV'] * parameters.CCD_REBIN**2:.5g} "
                               f"vs {np.mean(spectrum.spectrogram_bgd):.5g}"
                               f"\n\t\tspectrum.header['D2CCD_T']={spectrum.header['D2CCD_T']:.5g} "
                               f"vs {spectrum.disperser.D:.5g}"
                               f"\n\t\tspectrum.header['A2_FIT']={spectrum.header['A2_FIT']:.5g} vs {A2_T:.5g}"
                               f"\n\t\tspectrum.header['CHI2_FIT']={spectrum.header['CHI2_FIT']:.4g}"
                               f"\n\t\tspectrum.chromatic_psf.poly_params="
                               f"{spectrum.chromatic_psf.params.values[spectrum.chromatic_psf.Nx + 2 * (PSF_POLY_ORDER + 1):-1]}"
                               f" vs {PSF_POLY_PARAMS_TRUTH[2 * (PSF_POLY_ORDER + 1):len(PSF_POLY_PARAMS_TRUTH)//N_DIFF_ORDERS - 1]}"
                               f"\n\t\tresiduals wrt truth: mean={np.mean(residuals[100:-100]):.5g}, "
                               f"std={np.std(residuals[100:-100]):.5g}")
    assert np.isclose(float(spectrum.header['X0_T'] / parameters.CCD_REBIN), spectrum.x0[0], atol=0.2 * parameters.CCD_REBIN)
    assert np.isclose(float(spectrum.header['Y0_T'] / parameters.CCD_REBIN), spectrum.x0[1], atol=0.2 * parameters.CCD_REBIN)
    assert np.isclose(float(spectrum.header['ROT_T']), spectrum.rotation_angle, atol=1e-3)
    assert np.isclose(float(spectrum.header['BKGD_LEV'] * parameters.CCD_REBIN**2), np.mean(spectrum.spectrogram_bgd), rtol=1e-3)
    assert np.isclose(float(spectrum.header['D2CCD_T']), spectrum.disperser.D, atol=0.1)
    if parameters.CCD_REBIN == 1:
        assert float(spectrum.header['CHI2_FIT']) < 1.5e-3
    else:
        assert float(spectrum.header['CHI2_FIT']) < 1.5e-1
    assert np.all(
        np.isclose(spectrum.chromatic_psf.params.values[spectrum.chromatic_psf.Nx + 2 * (PSF_POLY_ORDER + 1):-1],
                   np.array(PSF_POLY_PARAMS_TRUTH)[2 * (PSF_POLY_ORDER + 1):len(PSF_POLY_PARAMS_TRUTH)//N_DIFF_ORDERS - 1], rtol=0.01, atol=0.01))
    assert np.abs(np.mean(residuals[100:-100])) < 0.25
    assert np.std(residuals[100:-100]) < 3

    spectrum_file_name = "./tests/data/sim_2023092800266_dmpostisrccd_spectrum.fits"
    assert os.path.isfile(spectrum_file_name)
    spectrum = Spectrum(spectrum_file_name)
    parameters.SPECTRACTOR_ATMOSPHERE_SIM = "getObsAtmo"
    w = SpectrumFitWorkspace(spectrum, fit_angstrom_exponent=False, verbose=True, plot=True, live_fit=False)
    run_spectrum_minimisation(w, method="newton")
    nsigma = 2
    labels = ["VAOD_T", "OZONE_T", "PWV_T"]
    indices = [2, 4, 5]
    ipar = w.params.get_free_parameters()  # non fixed param indices
    cov_indices = [list(ipar).index(k) for k in indices]  # non fixed param indices in cov matrix
    assert w.costs[-1] / w.data.size < 0.5
    k = 0
    for i, l in zip(indices, labels):
        icov = cov_indices[k]
        spectrum.my_logger.info(f"Test {l} best-fit {w.params.values[i]:.3f}+/-{np.sqrt(w.params.cov[icov, icov]):.3f} "
                                f"vs {spectrum.header[l]:.3f} at {nsigma}sigma level: "
                                f"{np.abs(w.params.values[i] - spectrum.header[l]) / np.sqrt(w.params.cov[icov, icov]) < nsigma}")
        assert np.abs(w.params.values[i] - spectrum.header[l]) / np.sqrt(w.params.cov[icov, icov]) < nsigma
        k += 1
    assert np.abs(w.params.values[1]) / np.sqrt(w.params.cov[1, 1]) < 2 * nsigma  # A2
    assert np.isclose(np.abs(w.params.values[8]), 0, atol=parameters.PIXSHIFT_PRIOR)  # pixshift
    assert np.isclose(np.abs(w.params.values[9]), 0, atol=1e-3)  # B

    parameters.DEBUG = False
    parameters.SPECTRACTOR_ATMOSPHERE_SIM = "getObsAtmo"
    w = SpectrogramFitWorkspace(spectrum, fit_angstrom_exponent=False, verbose=True, plot=True, live_fit=False)
    run_spectrogram_minimisation(w, method="newton")
    nsigma = 2
    labels = ["A1_T", "A2_T", "VAOD_T", "OZONE_T", "PWV_T"]
    indices = [0, 1, 3, 5, 6]
    A1, A2, A3, aerosols, angstrom_exponent, ozone, pwv, B, Astar, D, shift_x, shift_y, shift_t, *psf_poly_params = w.params.values
    ipar = w.params.get_free_parameters()  # non fixed param indices
    cov_indices = [list(ipar).index(k) for k in indices]  # non fixed param indices in cov matrix
    assert w.costs[-1] / w.data.size < 1e-3
    k = 0
    for i, l in zip(indices, labels):
        icov = cov_indices[k]
        spectrum.my_logger.info(f"Test {l} best-fit {w.params.values[i]:.3f}+/-{np.sqrt(w.params.cov[icov, icov]):.3f} "
                                f"vs {spectrum.header[l]:.3f} at {nsigma}sigma level: "
                                f"{np.abs(w.params.values[i] - spectrum.header[l]) / np.sqrt(w.params.cov[icov, icov]) < nsigma}")
        assert np.abs(w.params.values[i] - spectrum.header[l]) / np.sqrt(w.params.cov[icov, icov]) < nsigma
        k += 1
    assert np.isclose(shift_y, 0, atol=parameters.PIXSHIFT_PRIOR)  # shift_y
    assert np.isclose(D, spectrum.header["D2CCD_T"], atol=0.1)  # D2CCD
    assert np.isclose(B, 1, atol=1e-3)  # B
    assert np.isclose(Astar, 1, atol=1e-2)  # Astar
    assert np.all(np.isclose(psf_poly_params[(PSF_POLY_ORDER + 1):len(PSF_POLY_PARAMS_TRUTH)//N_DIFF_ORDERS - 1],
                             np.array(PSF_POLY_PARAMS_TRUTH)[(PSF_POLY_ORDER + 1):len(PSF_POLY_PARAMS_TRUTH)//N_DIFF_ORDERS - 1],
                             rtol=0.01, atol=0.01))



@unittest.skipIf(uvspec_available() is False, 'Skipping to avoid libradtran dependency')
@astropy.config.set_temp_cache(os.path.join(os.path.abspath(os.path.dirname(__file__)), "data", "cache"))
def test_stardice_fullchain():
    """

    Returns
    -------

    Examples
    --------
    >>> test_stardice_fullchain()
    """
    parameters.VERBOSE = True
    parameters.DEBUG = True
    parameters.SPECTRACTOR_ATMOSPHERE_SIM = "getObsAtmo"
    sim_image = "./tests/data/IMG_0019584_sim.fits"

    # load test and make image simulation
    #if not os.path.isfile(sim_image):
    make_stardice_image()
    image = Image(sim_image, config="./config/stardice.ini")
    lambdas_truth = np.fromstring(image.header['LBDAS_T'][1:-1], sep=' ')
    amplitude_truth = np.fromstring(image.header['AMPLIS_T'][1:-1], sep=' ', dtype=float)
    parameters.AMPLITUDE_TRUTH = np.copy(amplitude_truth)
    parameters.LAMBDA_TRUTH = np.copy(lambdas_truth)

    # extractor
    load_config("./config/stardice.ini")
    parameters.SPECTRACTOR_ATMOSPHERE_SIM = "getObsAtmo"
    parameters.PSF_POLY_ORDER = PSF_POLY_ORDER
    parameters.CCD_REBIN = 1
    #  JN: > 1 not working well for now: I guess CTIO spectra are too narrow
    #  and under-sampled to extract unbiased rebinned spectrum, but pipeline is ok.
    apply_rebinning_to_parameters()
    if parameters.CCD_REBIN > 1:
        for k in range(2 * (PSF_POLY_ORDER + 1), 3 * (PSF_POLY_ORDER +1)):
            PSF_POLY_PARAMS_TRUTH[k] /= parameters.CCD_REBIN
    spectrum = Spectractor(sim_image, "./tests/data", config="", guess=(530, 610))  # config already loaded, do not overwrite PSF_POLY_ORDER
    # tests
    residuals = plot_residuals(spectrum, lambdas_truth, amplitude_truth)

    spectrum.my_logger.warning(f"\n\tQuantities to test with {parameters.CCD_REBIN=}:"
                               f"\n\t\tspectrum.header['X0_T']={spectrum.header['X0_T'] / parameters.CCD_REBIN:.5g} vs {spectrum.x0[0]:.5g}"
                               f"\n\t\tspectrum.header['Y0_T']={spectrum.header['Y0_T'] / parameters.CCD_REBIN:.5g} vs {spectrum.x0[1]:.5g}"
                               f"\n\t\tspectrum.header['ROT_T']={spectrum.header['ROT_T']:.5g} "
                               f"vs {spectrum.rotation_angle:.5g}"
                               f"\n\t\tspectrum.header['BKGD_LEV']={spectrum.header['BKGD_LEV'] * parameters.CCD_REBIN**2:.5g} "
                               f"vs {np.mean(spectrum.spectrogram_bgd):.5g}"
                               f"\n\t\tspectrum.header['D2CCD_T']={spectrum.header['D2CCD_T']:.5g} "
                               f"vs {spectrum.disperser.D:.5g}"
                               f"\n\t\tspectrum.header['A2_FIT']={spectrum.header['A2_FIT']:.5g} vs {A2_T:.5g}"
                               f"\n\t\tspectrum.header['CHI2_FIT']={spectrum.header['CHI2_FIT']:.4g}"
                               f"\n\t\tspectrum.chromatic_psf.poly_params="
                               f"{spectrum.chromatic_psf.params.values[spectrum.chromatic_psf.Nx + 2 * (PSF_POLY_ORDER + 1):-1]}"
                               f" vs {PSF_POLY_PARAMS_TRUTH[2 * (PSF_POLY_ORDER + 1):len(PSF_POLY_PARAMS_TRUTH)//N_DIFF_ORDERS - 1]}"
                               f"\n\t\tresiduals wrt truth: mean={np.mean(residuals[100:-100]):.5g}, "
                               f"std={np.std(residuals[100:-100]):.5g}")
    assert np.isclose(float(spectrum.header['X0_T'] / parameters.CCD_REBIN), spectrum.x0[0], atol=0.2 * parameters.CCD_REBIN)
    assert np.isclose(float(spectrum.header['Y0_T'] / parameters.CCD_REBIN), spectrum.x0[1], atol=0.2 * parameters.CCD_REBIN)
    assert np.isclose(float(spectrum.header['ROT_T']), spectrum.rotation_angle, atol=1e-3)
    assert np.isclose(float(spectrum.header['BKGD_LEV'] * parameters.CCD_REBIN**2), np.mean(spectrum.spectrogram_bgd), rtol=1e-3)
    assert np.isclose(float(spectrum.header['D2CCD_T']), spectrum.disperser.D, atol=0.2)
    if parameters.CCD_REBIN == 1:
        assert float(spectrum.header['CHI2_FIT']) < 3e-3
    else:
        assert float(spectrum.header['CHI2_FIT']) < 3e-1
    assert np.all(
        np.isclose(spectrum.chromatic_psf.params.values[spectrum.chromatic_psf.Nx + 2 * (PSF_POLY_ORDER + 1):-1],
                   np.array(PSF_POLY_PARAMS_TRUTH)[2 * (PSF_POLY_ORDER + 1):len(PSF_POLY_PARAMS_TRUTH)//N_DIFF_ORDERS - 1], rtol=0.05, atol=0.1))
    assert np.abs(np.mean(residuals[100:-100])) < 0.3
    assert np.std(residuals[100:-100]) < 1

    spectrum_file_name = "./tests/data/IMG_0019584_spectrum.fits"
    assert os.path.isfile(spectrum_file_name)
    spectrum = Spectrum(spectrum_file_name)
    w = SpectrumFitWorkspace(spectrum, fit_angstrom_exponent=False,
                             verbose=True, plot=True, live_fit=False)
    run_spectrum_minimisation(w, method="newton")
    nsigma = 2
    labels = ["VAOD_T", "OZONE_T", "PWV_T"]
    indices = [2, 4, 5]
    ipar = w.params.get_free_parameters()  # non fixed param indices
    cov_indices = [list(ipar).index(k) for k in indices]  # non fixed param indices in cov matrix
    assert w.costs[-1] / w.data.size < 3
    k = 0
    for i, l in zip(indices, labels):
        icov = cov_indices[k]
        spectrum.my_logger.info(f"Test {l} best-fit {w.params.values[i]:.3f}+/-{np.sqrt(w.params.cov[icov, icov]):.3f} "
                                f"vs {spectrum.header[l]:.3f} at {nsigma}sigma level: "
                                f"{np.abs(w.params.values[i] - spectrum.header[l]) / np.sqrt(w.params.cov[icov, icov]) < nsigma}")
        assert np.abs(w.params.values[i] - spectrum.header[l]) / np.sqrt(w.params.cov[icov, icov]) < nsigma
        k += 1
    assert np.abs(w.params.values[1]) / np.sqrt(w.params.cov[1, 1]) < 2 * nsigma  # A2
    assert np.isclose(np.abs(w.params.values[8]), 0, atol=parameters.PIXSHIFT_PRIOR)  # pixshift
    assert np.isclose(np.abs(w.params.values[9]), 0, atol=1e-3)  # B

    parameters.DEBUG = False
    parameters.SPECTRACTOR_ATMOSPHERE_SIM = "getObsAtmo"
    w = SpectrogramFitWorkspace(spectrum, fit_angstrom_exponent=False,
                                verbose=True, plot=True, live_fit=False)
    run_spectrogram_minimisation(w, method="newton")
    nsigma = 2
    labels = ["A1_T", "A2_T", "VAOD_T", "OZONE_T", "PWV_T"]
    indices = [0, 1, 3, 5, 6]
    A1, A2, A3, aerosols, angstrom_exponent, ozone, pwv, D, shift_x, shift_y, shift_t, B, *psf_poly_params = w.params.values
    ipar = w.params.get_free_parameters()  # non fixed param indices
    cov_indices = [list(ipar).index(k) for k in indices]  # non fixed param indices in cov matrix
    assert w.costs[-1] / w.data.size < 3
    k = 0
    for i, l in zip(indices, labels):
        icov = cov_indices[k]
        spectrum.my_logger.info(f"Test {l} best-fit {w.params.values[i]:.3f}+/-{np.sqrt(w.params.cov[icov, icov]):.3f} "
                                f"vs {spectrum.header[l]:.3f} at {nsigma}sigma level: "
                                f"{np.abs(w.params.values[i] - spectrum.header[l]) / np.sqrt(w.params.cov[icov, icov]) < nsigma}")
        assert np.abs(w.params.values[i] - spectrum.header[l]) / np.sqrt(w.params.cov[icov, icov]) < nsigma
        k += 1
    assert np.isclose(shift_y, 0, atol=parameters.PIXSHIFT_PRIOR)  # shift_y
    assert np.isclose(D, spectrum.header["D2CCD_T"], atol=0.1)  # D2CCD
    assert np.isclose(B, 1, atol=1e-3)  # B
    assert np.all(np.isclose(psf_poly_params[(PSF_POLY_ORDER + 1):len(PSF_POLY_PARAMS_TRUTH)//N_DIFF_ORDERS - 1],
                             np.array(PSF_POLY_PARAMS_TRUTH)[(PSF_POLY_ORDER + 1):len(PSF_POLY_PARAMS_TRUTH)//N_DIFF_ORDERS - 1],
                             rtol=0.01, atol=0.01))<|MERGE_RESOLUTION|>--- conflicted
+++ resolved
@@ -1,5 +1,5 @@
 import matplotlib as mpl
-mpl.use('Agg')  # must be run first! But therefore requires noqa E402 on all other imports
+#mpl.use('Agg')  # must be run first! But therefore requires noqa E402 on all other imports
 
 from scipy.interpolate import interp1d  # noqa: E402
 
@@ -55,7 +55,7 @@
 
     Parameters
     ----------
-    spectrum
+    spectrum: Spectrum
     lambdas_truth
     amplitude_truth
 
@@ -101,11 +101,7 @@
 def make_image():
     spectrum_filename = "./tests/data/reduc_20170530_134_spectrum.fits"
     image_filename = "./tests/data/reduc_20170530_134.fits"
-<<<<<<< HEAD
-    ImageSim(image_filename, spectrum_filename, "./tests/data/sim_20170530_134.fits", A1=A1_T, A2=A2_T, A3=A3_T,
-             psf_poly_params=PSF_POLY_PARAMS_TRUTH, with_stars=False, with_rotation=True, with_noise=False)
-=======
-    sim = ImageSim(image_filename, spectrum_filename, "./tests/data/", A1=A1_T, A2=A2_T, A3=A3_T,
+    sim = ImageSim(image_filename, spectrum_filename, "./tests/data/sim_20170530_134.fits", A1=A1_T, A2=A2_T, A3=A3_T,
                    psf_poly_params=PSF_POLY_PARAMS_TRUTH, with_starfield=True, with_rotation=True, with_noise=False,
                    with_flat=True)
     return sim
@@ -118,14 +114,13 @@
                    psf_poly_params=PSF_POLY_PARAMS_AUXTEL_TRUTH, with_starfield=False, with_rotation=True,
                    with_noise=False, with_flat=False)
     return sim
->>>>>>> 5d4de72f
 
 
 def make_stardice_image():
     spectrum_filename = "./tests/data/IMG_0019584_spectrum.fits"
     image_filename = "./tests/data/IMG_0019584.fits"
     ImageSim(image_filename, spectrum_filename, "./tests/data/IMG_0019584_sim.fits", A1=A1_T, A2=A2_T, A3=A3_T,
-             psf_poly_params=PSF_POLY_PARAMS_TRUTH, with_stars=False, with_rotation=True, with_noise=False, pwv=8)
+             psf_poly_params=PSF_POLY_PARAMS_TRUTH, with_starfield=False, with_rotation=True, with_noise=False, with_flat=False)
 
 
 @unittest.skipIf(uvspec_available() is False, 'Skipping to avoid libradtran dependency')
@@ -168,7 +163,7 @@
     image.mask = np.zeros_like(image.data).astype(bool)
     image.mask[680:685, 1255:1260] = True  # test masking of some pixels like cosmic rays
     parameters.SPECTRACTOR_SIMULATE_STARFIELD = False  # here we want to test fit with an exact starfield simulation
-    spectrum = SpectractorRun(image, guess=[xpos, ypos], output_directory="./tests/data")
+    spectrum, w = SpectractorRun(image, guess=[xpos, ypos], output_directory="./tests/data")
 
     # tests
     residuals = plot_residuals(spectrum, lambdas_truth, amplitude_truth)
@@ -298,7 +293,7 @@
     image = SpectractorInit(sim_image_filename, config="")  # config already loaded, do not overwrite PSF_POLY_ORDER
     xpos, ypos = np.array([image.header["TARGETX"], image.header["TARGETY"]]) / 2
     parameters.SPECTRACTOR_SIMULATE_STARFIELD = False  # here we want to test fit with an exact starfield simulation
-    spectrum = SpectractorRun(image, guess=[xpos, ypos], output_directory="./tests/data")
+    spectrum, w = SpectractorRun(image, guess=[xpos, ypos], output_directory="./tests/data")
 
     # tests
     residuals = plot_residuals(spectrum, lambdas_truth, amplitude_truth)
@@ -397,7 +392,8 @@
 
     Examples
     --------
-    >>> test_stardice_fullchain()
+    >>> test_stardice_fullchain()  #doctest: +ELLIPSIS
+    OHP site...
     """
     parameters.VERBOSE = True
     parameters.DEBUG = True
@@ -408,8 +404,8 @@
     #if not os.path.isfile(sim_image):
     make_stardice_image()
     image = Image(sim_image, config="./config/stardice.ini")
-    lambdas_truth = np.fromstring(image.header['LBDAS_T'][1:-1], sep=' ')
-    amplitude_truth = np.fromstring(image.header['AMPLIS_T'][1:-1], sep=' ', dtype=float)
+    lambdas_truth = np.fromstring(image.header['LBDAS_T'][1:-1], sep=',')
+    amplitude_truth = np.fromstring(image.header['AMPLIS_T'][1:-1], sep=',', dtype=float)[:lambdas_truth.size]
     parameters.AMPLITUDE_TRUTH = np.copy(amplitude_truth)
     parameters.LAMBDA_TRUTH = np.copy(lambdas_truth)
 
@@ -418,13 +414,18 @@
     parameters.SPECTRACTOR_ATMOSPHERE_SIM = "getObsAtmo"
     parameters.PSF_POLY_ORDER = PSF_POLY_ORDER
     parameters.CCD_REBIN = 1
+    if image.header['MOUNTTAU'] < 90:
+        parameters.OBS_CAMERA_ROTATION = 180
+    elif image.header['MOUNTTAU'] >= 90:
+        parameters.OBS_CAMERA_ROTATION = 0
+
     #  JN: > 1 not working well for now: I guess CTIO spectra are too narrow
     #  and under-sampled to extract unbiased rebinned spectrum, but pipeline is ok.
     apply_rebinning_to_parameters()
     if parameters.CCD_REBIN > 1:
         for k in range(2 * (PSF_POLY_ORDER + 1), 3 * (PSF_POLY_ORDER +1)):
             PSF_POLY_PARAMS_TRUTH[k] /= parameters.CCD_REBIN
-    spectrum = Spectractor(sim_image, "./tests/data", config="", guess=(530, 610))  # config already loaded, do not overwrite PSF_POLY_ORDER
+    spectrum, w = SpectractorRun(image, "./tests/data", guess=(530, 610))  # config already loaded, do not overwrite PSF_POLY_ORDER
     # tests
     residuals = plot_residuals(spectrum, lambdas_truth, amplitude_truth)
 
@@ -442,24 +443,24 @@
                                f"\n\t\tspectrum.chromatic_psf.poly_params="
                                f"{spectrum.chromatic_psf.params.values[spectrum.chromatic_psf.Nx + 2 * (PSF_POLY_ORDER + 1):-1]}"
                                f" vs {PSF_POLY_PARAMS_TRUTH[2 * (PSF_POLY_ORDER + 1):len(PSF_POLY_PARAMS_TRUTH)//N_DIFF_ORDERS - 1]}"
-                               f"\n\t\tresiduals wrt truth: mean={np.mean(residuals[100:-100]):.5g}, "
-                               f"std={np.std(residuals[100:-100]):.5g}")
+                               f"\n\t\tresiduals wrt truth: mean={np.mean(residuals[20:-20]):.5g}, "
+                               f"std={np.std(residuals[20:-20]):.5g}")
     assert np.isclose(float(spectrum.header['X0_T'] / parameters.CCD_REBIN), spectrum.x0[0], atol=0.2 * parameters.CCD_REBIN)
     assert np.isclose(float(spectrum.header['Y0_T'] / parameters.CCD_REBIN), spectrum.x0[1], atol=0.2 * parameters.CCD_REBIN)
-    assert np.isclose(float(spectrum.header['ROT_T']), spectrum.rotation_angle, atol=1e-3)
+    assert np.isclose(float(spectrum.header['ROT_T']), spectrum.rotation_angle, atol=3e-3)
     assert np.isclose(float(spectrum.header['BKGD_LEV'] * parameters.CCD_REBIN**2), np.mean(spectrum.spectrogram_bgd), rtol=1e-3)
     assert np.isclose(float(spectrum.header['D2CCD_T']), spectrum.disperser.D, atol=0.2)
     if parameters.CCD_REBIN == 1:
-        assert float(spectrum.header['CHI2_FIT']) < 3e-3
+        assert float(spectrum.header['CHI2_FIT']) < 3e-4
     else:
         assert float(spectrum.header['CHI2_FIT']) < 3e-1
     assert np.all(
         np.isclose(spectrum.chromatic_psf.params.values[spectrum.chromatic_psf.Nx + 2 * (PSF_POLY_ORDER + 1):-1],
                    np.array(PSF_POLY_PARAMS_TRUTH)[2 * (PSF_POLY_ORDER + 1):len(PSF_POLY_PARAMS_TRUTH)//N_DIFF_ORDERS - 1], rtol=0.05, atol=0.1))
-    assert np.abs(np.mean(residuals[100:-100])) < 0.3
-    assert np.std(residuals[100:-100]) < 1
-
-    spectrum_file_name = "./tests/data/IMG_0019584_spectrum.fits"
+    assert np.abs(np.mean(residuals[20:-20])) < 0.1
+    assert np.std(residuals[20:-20]) < 1
+
+    spectrum_file_name = "./tests/data/IMG_0019584_sim_spectrum.fits"
     assert os.path.isfile(spectrum_file_name)
     spectrum = Spectrum(spectrum_file_name)
     w = SpectrumFitWorkspace(spectrum, fit_angstrom_exponent=False,
@@ -488,10 +489,10 @@
     w = SpectrogramFitWorkspace(spectrum, fit_angstrom_exponent=False,
                                 verbose=True, plot=True, live_fit=False)
     run_spectrogram_minimisation(w, method="newton")
-    nsigma = 2
+    nsigma = 3
     labels = ["A1_T", "A2_T", "VAOD_T", "OZONE_T", "PWV_T"]
     indices = [0, 1, 3, 5, 6]
-    A1, A2, A3, aerosols, angstrom_exponent, ozone, pwv, D, shift_x, shift_y, shift_t, B, *psf_poly_params = w.params.values
+    A1, A2, A3, aerosols, angstrom_exponent, ozone, pwv, B, Astar, D, shift_x, shift_y, shift_t, *psf_poly_params = w.params.values
     ipar = w.params.get_free_parameters()  # non fixed param indices
     cov_indices = [list(ipar).index(k) for k in indices]  # non fixed param indices in cov matrix
     assert w.costs[-1] / w.data.size < 3
@@ -504,8 +505,8 @@
         assert np.abs(w.params.values[i] - spectrum.header[l]) / np.sqrt(w.params.cov[icov, icov]) < nsigma
         k += 1
     assert np.isclose(shift_y, 0, atol=parameters.PIXSHIFT_PRIOR)  # shift_y
-    assert np.isclose(D, spectrum.header["D2CCD_T"], atol=0.1)  # D2CCD
+    assert np.isclose(D, spectrum.header["D2CCD_T"], atol=0.2)  # D2CCD
     assert np.isclose(B, 1, atol=1e-3)  # B
     assert np.all(np.isclose(psf_poly_params[(PSF_POLY_ORDER + 1):len(PSF_POLY_PARAMS_TRUTH)//N_DIFF_ORDERS - 1],
                              np.array(PSF_POLY_PARAMS_TRUTH)[(PSF_POLY_ORDER + 1):len(PSF_POLY_PARAMS_TRUTH)//N_DIFF_ORDERS - 1],
-                             rtol=0.01, atol=0.01))+                             rtol=0.1, atol=0.1))
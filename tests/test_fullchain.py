import matplotlib as mpl
mpl.use('Agg')  # must be run first! But therefore requires noqa E402 on all other imports

from scipy.interpolate import interp1d  # noqa: E402

from spectractor import parameters  # noqa: E402
from spectractor.extractor.images import Image  # noqa: E402
from spectractor.extractor.spectrum import Spectrum  # noqa: E402
from spectractor.extractor.extractor import SpectractorRun, SpectractorInit  # noqa: E402
from spectractor.logbook import LogBook  # noqa: E402
from spectractor.config import load_config, apply_rebinning_to_parameters  # noqa: E402
from spectractor.simulation.image_simulation import ImageSim  # noqa: E402
from spectractor.tools import (plot_spectrum_simple, uvspec_available)  # noqa: E402
from spectractor.fit.fit_spectrum import SpectrumFitWorkspace, run_spectrum_minimisation  # noqa: E402
from spectractor.fit.fit_spectrogram import (SpectrogramFitWorkspace,  # noqa: E402
                                             run_spectrogram_minimisation)  # noqa: E402
import os  # noqa: E402
import numpy as np  # noqa: E402
import matplotlib.pyplot as plt  # noqa: E402
import unittest  # noqa: E402
import astropy.config  # noqa: E402


# original parameters
N_DIFF_ORDERS = 3
PSF_POLY_ORDER = 2
PSF_POLY_PARAMS_TRUTH = [1, 0, 0,
                         0, 0, 0,
                         3, 0, 0,
                         3, 0, 0,
                         1e6] * N_DIFF_ORDERS

PSF_POLY_PARAMS_AUXTEL_TRUTH = [1, 0, 0,
                         0, 0, 0,
                         8, 0, 0,
                         3, 0, 0,
                         1e6] * N_DIFF_ORDERS

A1_T = 1
A2_T = 1
A3_T = 0

#
# PSF_POLY_PARAMS_TRUTH = [1, 0, 0,
#                          0, 0, 0,
#                          10, 2, 5,
#                          2, 0, 0,
#                          1e6]
# A1_T = 1
# A2_T = 0.


def plot_residuals(spectrum, lambdas_truth, amplitude_truth):
    """

    Parameters
    ----------
    spectrum
    lambdas_truth
    amplitude_truth

    Examples
    --------

    >>> from spectractor.extractor.spectrum import Spectrum
    >>> image = Image("./tests/data/sim_20170530_134.fits")
    >>> spectrum = Spectrum("./tests/data/sim_20170530_134_spectrum.fits")
    >>> lambdas_truth = np.fromstring(image.header['LBDAS_T'][1:-1], sep=',')
    >>> amplitude_truth = np.fromstring(image.header['AMPLIS_T'][1:-1], sep=',', dtype=float)[:lambdas_truth.size]
    >>> plot_residuals(spectrum, lambdas_truth, amplitude_truth)  #doctest: +ELLIPSIS
    array([...
    """
    fig, ax = plt.subplots(2, 1, figsize=(8, 6), sharex="all", gridspec_kw={'height_ratios': [3, 1]})
    plot_spectrum_simple(ax[0], spectrum.lambdas, spectrum.data, data_err=spectrum.err, label="Fit",
                         units=spectrum.units)
    # spectrum.lines.plot_atomic_lines(ax[0], fontsize=12, force=True)
    ax[0].plot(lambdas_truth, amplitude_truth, label="Truth")
    # transverse_sum = np.mean((spectrum.spectrogram-spectrum.spectrogram_bgd)*spectrum.expo
    # /(parameters.FLAM_TO_ADURATE*spectrum.lambdas*spectrum.lambdas_binwidths), axis=0)
    # transverse_sum *= np.max(spectrum.data)/np.max(transverse_sum)
    # ax[0].plot(spectrum.lambdas, transverse_sum, label="Transverse sum")
    ax[0].set_ylabel(f"Spectrum [{spectrum.units}]")
    ax[0].legend()
    amplitude_truth_interp = interp1d(lambdas_truth, amplitude_truth, kind='cubic',
                                      fill_value=0, bounds_error=False)(spectrum.lambdas)
    residuals = (spectrum.data - amplitude_truth_interp) / spectrum.err
    ax[1].errorbar(spectrum.lambdas, residuals, yerr=np.ones_like(spectrum.data), label="Fit", fmt="r.")
    ax[1].set_ylabel(f"Residuals")
    ax[1].set_xlabel(r"$\lambda$ [nm]")
    ax[1].grid()
    ax[1].legend()
    ax[1].text(0.05, 0.05, f'mean={np.mean(residuals):.3g}\nstd={np.std(residuals):.3g}',
               horizontalalignment='left', verticalalignment='bottom',
               color='black', transform=ax[1].transAxes)
    fig.tight_layout()
    fig.subplots_adjust(wspace=0, hspace=0)
    plt.show()
    return residuals


def make_image():
    spectrum_filename = "./tests/data/reduc_20170530_134_spectrum.fits"
    image_filename = "./tests/data/reduc_20170530_134.fits"
    sim = ImageSim(image_filename, spectrum_filename, "./tests/data/", A1=A1_T, A2=A2_T, A3=A3_T,
                   psf_poly_params=PSF_POLY_PARAMS_TRUTH, with_starfield=True, with_rotation=True, with_noise=False,
                   with_flat=True)
    return sim


def make_auxtel_image():
    spectrum_filename = "./tests/data/test_auxtel_spectrum.fits"
    image_filename = "./tests/data/exposure_2023092800266_dmpostisrccd.fits"
    sim = ImageSim(image_filename, spectrum_filename, "./tests/data/", A1=A1_T, A2=A2_T, A3=A3_T,
                   psf_poly_params=PSF_POLY_PARAMS_AUXTEL_TRUTH, with_starfield=False, with_rotation=True,
                   with_noise=False, with_flat=False)
    return sim


@unittest.skipIf(uvspec_available() is False, 'Skipping to avoid libradtran dependency')
@astropy.config.set_temp_cache(os.path.join(os.path.abspath(os.path.dirname(__file__)), "data", "cache"))
def test_ctio_fullchain():
    parameters.VERBOSE = True
    parameters.DEBUG = True
    parameters.SPECTRACTOR_ATMOSPHERE_SIM = "libradtran"
    sim_image_filename = "./tests/data/sim_20170530_134.fits"

    # load test and make image simulation
    # if not os.path.isfile(sim_image_filename):
    sim = make_image()
    image = Image(sim_image_filename, config="./config/ctio.ini")
    lambdas_truth = np.fromstring(image.header['LBDAS_T'][1:-1], sep=',')
    amplitude_truth = np.fromstring(image.header['AMPLIS_T'][1:-1], sep=',', dtype=float)
    parameters.AMPLITUDE_TRUTH = np.copy(amplitude_truth)
    parameters.LAMBDA_TRUTH = np.copy(lambdas_truth)

    # extractor
    tag = os.path.basename(sim_image_filename)
    tag = tag.replace('sim_', 'reduc_')
    logbook = LogBook(logbook="./tests/data/ctiofulllogbook_jun2017_v5.csv")
    disperser_label, target_label, xpos, ypos = logbook.search_for_image(tag)
    load_config("./config/ctio.ini")
    parameters.SPECTRACTOR_ATMOSPHERE_SIM = "libradtran"
    parameters.PSF_POLY_ORDER = PSF_POLY_ORDER
    parameters.CCD_REBIN = 1
    #  JN: > 1 not working well for now: I guess CTIO spectra are too narrow
    #  and under-sampled to extract unbiased rebinned spectrum, but pipeline is ok.
    apply_rebinning_to_parameters()
    if parameters.CCD_REBIN > 1:
        for k in range(2 * (PSF_POLY_ORDER + 1), 3 * (PSF_POLY_ORDER +1)):
            PSF_POLY_PARAMS_TRUTH[k] /= parameters.CCD_REBIN

    image = SpectractorInit(sim_image_filename, target_label=target_label,
                            disperser_label=disperser_label, config="")  # config already loaded, do not overwrite PSF_POLY_ORDER
    image.flat = sim.flat
    image.starfield = sim.starfield
    image.mask = np.zeros_like(image.data).astype(bool)
    image.mask[680:685, 1255:1260] = True  # test masking of some pixels like cosmic rays
    parameters.SPECTRACTOR_SIMULATE_STARFIELD = False  # here we want to test fit with an exact starfield simulation
    spectrum = SpectractorRun(image, guess=[xpos, ypos], output_directory="./tests/data")

    # tests
    residuals = plot_residuals(spectrum, lambdas_truth, amplitude_truth)

    spectrum.my_logger.warning(f"\n\tQuantities to test with {parameters.CCD_REBIN=}:"
                               f"\n\t\tspectrum.header['X0_T']={spectrum.header['X0_T'] / parameters.CCD_REBIN:.5g} vs {spectrum.x0[0]:.5g}"
                               f"\n\t\tspectrum.header['Y0_T']={spectrum.header['Y0_T'] / parameters.CCD_REBIN:.5g} vs {spectrum.x0[1]:.5g}"
                               f"\n\t\tspectrum.header['ROT_T']={spectrum.header['ROT_T']:.5g} "
                               f"vs {spectrum.rotation_angle:.5g}"
                               f"\n\t\tspectrum.header['BKGD_LEV']={spectrum.header['BKGD_LEV'] * parameters.CCD_REBIN**2:.5g} "
                               f"vs {np.mean(spectrum.spectrogram_bgd):.5g}"
                               f"\n\t\tspectrum.header['D2CCD_T']={spectrum.header['D2CCD_T']:.5g} "
                               f"vs {spectrum.header['D2CCD']:.5g}"
                               f"\n\t\tspectrum.header['A2_FIT']={spectrum.header['A2_FIT']:.5g} vs {A2_T:.5g}"
                               f"\n\t\tspectrum.header['CHI2_FIT']={spectrum.header['CHI2_FIT']:.4g}"
                               f"\n\t\tspectrum.chromatic_psf.poly_params="
                               f"{spectrum.chromatic_psf.params.values[spectrum.chromatic_psf.Nx + 2 * (PSF_POLY_ORDER + 1):-1]}"
                               f" vs {PSF_POLY_PARAMS_TRUTH[2 * (PSF_POLY_ORDER + 1):len(PSF_POLY_PARAMS_TRUTH)//N_DIFF_ORDERS - 1]}"
                               f"\n\t\tresiduals wrt truth: mean={np.mean(residuals[100:-100]):.5g}, "
                               f"std={np.std(residuals[100:-100]):.5g}")
    assert np.isclose(float(spectrum.header['X0_T'] / parameters.CCD_REBIN), spectrum.x0[0], atol=0.2 * parameters.CCD_REBIN)
    assert np.isclose(float(spectrum.header['Y0_T'] / parameters.CCD_REBIN), spectrum.x0[1], atol=0.2 * parameters.CCD_REBIN)
    assert np.isclose(float(spectrum.header['ROT_T']), spectrum.rotation_angle, atol=1e-3)
    assert np.isclose(float(spectrum.header['BKGD_LEV'] * parameters.CCD_REBIN**2), np.mean(spectrum.spectrogram_bgd), rtol=1e-3)
    assert np.isclose(float(spectrum.header['D2CCD_T']), spectrum.header["D2CCD"], atol=0.1)
    if parameters.CCD_REBIN == 1:
        assert float(spectrum.header['CHI2_FIT']) < 1.5e-3
    else:
        assert float(spectrum.header['CHI2_FIT']) < 1.5e-1
    assert np.all(
        np.isclose(spectrum.chromatic_psf.params.values[spectrum.chromatic_psf.Nx + 2 * (PSF_POLY_ORDER + 1):-1],
                   np.array(PSF_POLY_PARAMS_TRUTH)[2 * (PSF_POLY_ORDER + 1):len(PSF_POLY_PARAMS_TRUTH)//N_DIFF_ORDERS - 1], rtol=0.01, atol=0.01))
    assert np.abs(np.mean(residuals[100:-100])) < 0.25
    assert np.std(residuals[100:-100]) < 3

    spectrum_file_name = "./tests/data/sim_20170530_134_spectrum.fits"
    assert os.path.isfile(spectrum_file_name)
    atmgrid_filename = sim_image_filename.replace('sim', 'reduc').replace('.fits', '_atmsim.fits')
    assert os.path.isfile(atmgrid_filename)
    spectrum = Spectrum(spectrum_file_name)
    w = SpectrumFitWorkspace(spectrum, atmgrid_file_name=atmgrid_filename, fit_angstrom_exponent=False,
                             verbose=True, plot=True, live_fit=False)
    run_spectrum_minimisation(w, method="newton")
    nsigma = 3
    labels = ["VAOD_T", "OZONE_T", "PWV_T"]
    indices = [2, 4, 5]
    ipar = w.params.get_free_parameters()  # non fixed param indices
    cov_indices = [list(ipar).index(k) for k in indices]  # non fixed param indices in cov matrix
    assert w.costs[-1] / w.data.size < 0.5
    k = 0
    for i, l in zip(indices, labels):
        icov = cov_indices[k]
        spectrum.my_logger.info(f"Test {l} best-fit {w.params.values[i]:.3f}+/-{np.sqrt(w.params.cov[icov, icov]):.3f} "
                                f"vs {spectrum.header[l]:.3f} at {nsigma}sigma level: "
                                f"{np.abs(w.params.values[i] - spectrum.header[l]) / np.sqrt(w.params.cov[icov, icov]) < nsigma}")
        assert np.abs(w.params.values[i] - spectrum.header[l]) / np.sqrt(w.params.cov[icov, icov]) < nsigma
        k += 1
    A2id = w.params.get_index("A2")
    assert np.abs(w.params.values[A2id] / w.params.err[A2id]) < 3 * nsigma  # A2
    assert np.isclose(np.abs(w.params.values[w.params.get_index("alpha_pix [pix]")]), 0, atol=parameters.PIXSHIFT_PRIOR)  # pixshift
    assert np.isclose(np.abs(w.params.values[w.params.get_index("B")]), 0, atol=1e-3)  # B

    parameters.DEBUG = False
    parameters.SPECTRACTOR_ATMOSPHERE_SIM = "libradtran"
    w = SpectrogramFitWorkspace(spectrum, atmgrid_file_name=atmgrid_filename, fit_angstrom_exponent=False,
                                verbose=True, plot=True, live_fit=False)
    run_spectrogram_minimisation(w, method="newton")
    nsigma = 2
<<<<<<< HEAD
    labels = ["A1_T", "A2_T", "VAOD_T", "OZONE_T", "PWV_T"]
    indices = [0, 1, 3, 5, 6]
=======
    labels = ["A2_T", "VAOD_T", "OZONE_T", "PWV_T"]  # "A1_T" fixed
    indices = [1, 3, 5, 6]
>>>>>>> 87bc4472
    A1, A2, A3, aerosols, angstrom_exponent, ozone, pwv, B, Astar, D, shift_x, shift_y, shift_t, pressure, *psf_poly_params = w.params.values
    ipar = w.params.get_free_parameters()  # non fixed param indices
    cov_indices = [list(ipar).index(k) for k in indices]  # non fixed param indices in cov matrix
    assert w.costs[-1] / w.data.size < 1e-3
    k = 0
    for i, l in zip(indices, labels):
        icov = cov_indices[k]
        spectrum.my_logger.info(f"Test {l} best-fit {w.params.values[i]:.3f}+/-{np.sqrt(w.params.cov[icov, icov]):.3f} "
                                f"vs {spectrum.header[l]:.3f} at {nsigma}sigma level: "
                                f"{np.abs(w.params.values[i] - spectrum.header[l]) / np.sqrt(w.params.cov[icov, icov]) < nsigma}")
        assert np.abs(w.params.values[i] - spectrum.header[l]) / np.sqrt(w.params.cov[icov, icov]) < nsigma
        k += 1
    A2id = w.params.get_index("A2")
    assert np.abs((A2 - 1) / w.params.err[A2id]) < 2 * nsigma  # A2
    assert np.isclose(shift_y, 0, atol=parameters.PIXSHIFT_PRIOR)  # shift_y
    assert np.isclose(D, spectrum.header["D2CCD_T"], atol=0.1)  # D2CCD
    assert np.isclose(B, 1, atol=1e-3)  # B
    assert np.isclose(Astar, 1, atol=1e-2)  # Astar
    assert np.all(np.isclose(psf_poly_params[(PSF_POLY_ORDER + 1):len(PSF_POLY_PARAMS_TRUTH)//N_DIFF_ORDERS - 1],
                             np.array(PSF_POLY_PARAMS_TRUTH)[(PSF_POLY_ORDER + 1):len(PSF_POLY_PARAMS_TRUTH)//N_DIFF_ORDERS - 1],
                             rtol=0.01, atol=0.01))

@unittest.skipIf(uvspec_available() is False, 'Skipping to avoid libradtran dependency')
@astropy.config.set_temp_cache(os.path.join(os.path.abspath(os.path.dirname(__file__)), "data", "cache"))
def auxtel_fullchain():
    """

    Returns
    -------

    Examples
    --------
    >>> test_auxtel_fullchain()
    """
    parameters.VERBOSE = True
    parameters.DEBUG = True
    parameters.SPECTRACTOR_ATMOSPHERE_SIM = "getObsAtmo"
    sim_image_filename = "./tests/data/sim_2023092800266_dmpostisrccd.fits"

    # load test and make image simulation
    # if not os.path.isfile(sim_image_filename):
    sim = make_auxtel_image()
    image = Image(sim_image_filename, config="./config/auxtel.ini")
    lambdas_truth = np.fromstring(image.header['LBDAS_T'][1:-1], sep=',')
    amplitude_truth = np.fromstring(image.header['AMPLIS_T'][1:-1], sep=',', dtype=float)
    parameters.AMPLITUDE_TRUTH = np.copy(amplitude_truth)
    parameters.LAMBDA_TRUTH = np.copy(lambdas_truth)

    # extractor
    load_config("./config/auxtel.ini")
    parameters.PSF_POLY_ORDER = PSF_POLY_ORDER
    parameters.CCD_REBIN = 1
    #  JN: > 1 not working well for now: I guess CTIO spectra are too narrow
    #  and under-sampled to extract unbiased rebinned spectrum, but pipeline is ok.
    apply_rebinning_to_parameters()
    if parameters.CCD_REBIN > 1:
        for k in range(2 * (PSF_POLY_ORDER + 1), 3 * (PSF_POLY_ORDER +1)):
            PSF_POLY_PARAMS_TRUTH[k] /= parameters.CCD_REBIN

    image = SpectractorInit(sim_image_filename, config="")  # config already loaded, do not overwrite PSF_POLY_ORDER
    xpos, ypos = np.array([image.header["TARGETX"], image.header["TARGETY"]]) / 2
    parameters.SPECTRACTOR_SIMULATE_STARFIELD = False  # here we want to test fit with an exact starfield simulation
    spectrum = SpectractorRun(image, guess=[xpos, ypos], output_directory="./tests/data")

    # tests
    residuals = plot_residuals(spectrum, lambdas_truth, amplitude_truth)

    spectrum.my_logger.warning(f"\n\tQuantities to test with {parameters.CCD_REBIN=}:"
                               f"\n\t\tspectrum.header['X0_T']={spectrum.header['X0_T'] / parameters.CCD_REBIN:.5g} vs {spectrum.x0[0]:.5g}"
                               f"\n\t\tspectrum.header['Y0_T']={spectrum.header['Y0_T'] / parameters.CCD_REBIN:.5g} vs {spectrum.x0[1]:.5g}"
                               f"\n\t\tspectrum.header['ROT_T']={spectrum.header['ROT_T']:.5g} "
                               f"vs {spectrum.rotation_angle:.5g}"
                               f"\n\t\tspectrum.header['BKGD_LEV']={spectrum.header['BKGD_LEV'] * parameters.CCD_REBIN**2:.5g} "
                               f"vs {np.mean(spectrum.spectrogram_bgd):.5g}"
                               f"\n\t\tspectrum.header['D2CCD_T']={spectrum.header['D2CCD_T']:.5g} "
                               f"vs {spectrum.header['D2CCD']:.5g}"
                               f"\n\t\tspectrum.header['A2_FIT']={spectrum.header['A2_FIT']:.5g} vs {A2_T:.5g}"
                               f"\n\t\tspectrum.header['CHI2_FIT']={spectrum.header['CHI2_FIT']:.4g}"
                               f"\n\t\tspectrum.chromatic_psf.poly_params="
                               f"{spectrum.chromatic_psf.params.values[spectrum.chromatic_psf.Nx + 2 * (PSF_POLY_ORDER + 1):-1]}"
                               f" vs {PSF_POLY_PARAMS_TRUTH[2 * (PSF_POLY_ORDER + 1):len(PSF_POLY_PARAMS_TRUTH)//N_DIFF_ORDERS - 1]}"
                               f"\n\t\tresiduals wrt truth: mean={np.mean(residuals[100:-100]):.5g}, "
                               f"std={np.std(residuals[100:-100]):.5g}")
    assert np.isclose(float(spectrum.header['X0_T'] / parameters.CCD_REBIN), spectrum.x0[0], atol=0.2 * parameters.CCD_REBIN)
    assert np.isclose(float(spectrum.header['Y0_T'] / parameters.CCD_REBIN), spectrum.x0[1], atol=0.2 * parameters.CCD_REBIN)
    assert np.isclose(float(spectrum.header['ROT_T']), spectrum.rotation_angle, atol=1e-3)
    assert np.isclose(float(spectrum.header['BKGD_LEV'] * parameters.CCD_REBIN**2), np.mean(spectrum.spectrogram_bgd), rtol=1e-3)
    assert np.isclose(float(spectrum.header['D2CCD_T']), spectrum.header['D2CCD'], atol=0.1)
    if parameters.CCD_REBIN == 1:
        assert float(spectrum.header['CHI2_FIT']) < 1.5e-3
    else:
        assert float(spectrum.header['CHI2_FIT']) < 1.5e-1
    assert np.all(
        np.isclose(spectrum.chromatic_psf.params.values[spectrum.chromatic_psf.Nx + 2 * (PSF_POLY_ORDER + 1):-1],
                   np.array(PSF_POLY_PARAMS_TRUTH)[2 * (PSF_POLY_ORDER + 1):len(PSF_POLY_PARAMS_TRUTH)//N_DIFF_ORDERS - 1], rtol=0.01, atol=0.01))
    assert np.abs(np.mean(residuals[100:-100])) < 0.25
    assert np.std(residuals[100:-100]) < 3

    spectrum_file_name = "./tests/data/sim_2023092800266_dmpostisrccd_spectrum.fits"
    assert os.path.isfile(spectrum_file_name)
    spectrum = Spectrum(spectrum_file_name)
    parameters.SPECTRACTOR_ATMOSPHERE_SIM = "getObsAtmo"
    w = SpectrumFitWorkspace(spectrum, fit_angstrom_exponent=False, verbose=True, plot=True, live_fit=False)
    run_spectrum_minimisation(w, method="newton")
    nsigma = 2
    labels = ["VAOD_T", "OZONE_T", "PWV_T"]
    indices = [2, 4, 5]
    ipar = w.params.get_free_parameters()  # non fixed param indices
    cov_indices = [list(ipar).index(k) for k in indices]  # non fixed param indices in cov matrix
    assert w.costs[-1] / w.data.size < 0.5
    k = 0
    for i, l in zip(indices, labels):
        icov = cov_indices[k]
        spectrum.my_logger.info(f"Test {l} best-fit {w.params.values[i]:.3f}+/-{np.sqrt(w.params.cov[icov, icov]):.3f} "
                                f"vs {spectrum.header[l]:.3f} at {nsigma}sigma level: "
                                f"{np.abs(w.params.values[i] - spectrum.header[l]) / np.sqrt(w.params.cov[icov, icov]) < nsigma}")
        assert np.abs(w.params.values[i] - spectrum.header[l]) / np.sqrt(w.params.cov[icov, icov]) < nsigma
        k += 1
    assert np.abs(w.params.values[1]) / np.sqrt(w.params.cov[1, 1]) < 2 * nsigma  # A2
    assert np.isclose(np.abs(w.params.values[8]), 0, atol=parameters.PIXSHIFT_PRIOR)  # pixshift
    assert np.isclose(np.abs(w.params.values[9]), 0, atol=1e-3)  # B

    parameters.DEBUG = False
    parameters.SPECTRACTOR_ATMOSPHERE_SIM = "getObsAtmo"
    w = SpectrogramFitWorkspace(spectrum, fit_angstrom_exponent=False, verbose=True, plot=True, live_fit=False)
    run_spectrogram_minimisation(w, method="newton")
    nsigma = 2
    labels = ["A1_T", "A2_T", "VAOD_T", "OZONE_T", "PWV_T"]
    indices = [0, 1, 3, 5, 6]
    A1, A2, A3, aerosols, angstrom_exponent, ozone, pwv, B, Astar, D, shift_x, shift_y, shift_t, *psf_poly_params = w.params.values
    ipar = w.params.get_free_parameters()  # non fixed param indices
    cov_indices = [list(ipar).index(k) for k in indices]  # non fixed param indices in cov matrix
    assert w.costs[-1] / w.data.size < 1e-3
    k = 0
    for i, l in zip(indices, labels):
        icov = cov_indices[k]
        spectrum.my_logger.info(f"Test {l} best-fit {w.params.values[i]:.3f}+/-{np.sqrt(w.params.cov[icov, icov]):.3f} "
                                f"vs {spectrum.header[l]:.3f} at {nsigma}sigma level: "
                                f"{np.abs(w.params.values[i] - spectrum.header[l]) / np.sqrt(w.params.cov[icov, icov]) < nsigma}")
        assert np.abs(w.params.values[i] - spectrum.header[l]) / np.sqrt(w.params.cov[icov, icov]) < nsigma
        k += 1
    assert np.isclose(shift_y, 0, atol=parameters.PIXSHIFT_PRIOR)  # shift_y
    assert np.isclose(D, spectrum.header["D2CCD_T"], atol=0.1)  # D2CCD
    assert np.isclose(B, 1, atol=1e-3)  # B
    assert np.isclose(Astar, 1, atol=1e-2)  # Astar
    assert np.all(np.isclose(psf_poly_params[(PSF_POLY_ORDER + 1):len(PSF_POLY_PARAMS_TRUTH)//N_DIFF_ORDERS - 1],
                             np.array(PSF_POLY_PARAMS_TRUTH)[(PSF_POLY_ORDER + 1):len(PSF_POLY_PARAMS_TRUTH)//N_DIFF_ORDERS - 1],
                             rtol=0.01, atol=0.01))<|MERGE_RESOLUTION|>--- conflicted
+++ resolved
@@ -225,13 +225,8 @@
                                 verbose=True, plot=True, live_fit=False)
     run_spectrogram_minimisation(w, method="newton")
     nsigma = 2
-<<<<<<< HEAD
-    labels = ["A1_T", "A2_T", "VAOD_T", "OZONE_T", "PWV_T"]
-    indices = [0, 1, 3, 5, 6]
-=======
     labels = ["A2_T", "VAOD_T", "OZONE_T", "PWV_T"]  # "A1_T" fixed
     indices = [1, 3, 5, 6]
->>>>>>> 87bc4472
     A1, A2, A3, aerosols, angstrom_exponent, ozone, pwv, B, Astar, D, shift_x, shift_y, shift_t, pressure, *psf_poly_params = w.params.values
     ipar = w.params.get_free_parameters()  # non fixed param indices
     cov_indices = [list(ipar).index(k) for k in indices]  # non fixed param indices in cov matrix

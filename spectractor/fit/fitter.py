--- conflicted
+++ resolved
@@ -1588,24 +1588,15 @@
             fit_workspace.save_gradient_descent()
 
 
-<<<<<<< HEAD
 def run_minimisation_sigma_clipping(fit_workspace, method="newton", epsilon=None, xtol=1e-4, ftol=1e-4,
                                     niter=50, sigma_clip=5.0, niter_clip=3, verbose=False, with_line_search=True):
-=======
-def run_minimisation_sigma_clipping(fit_workspace, method="newton", epsilon=None, xtol=1e-4, ftol=1e-4, with_line_search=True,
-                                    niter=50, sigma_clip=5.0, niter_clip=3, verbose=False):
->>>>>>> 4dfb776c
     my_logger = set_logger(__name__)
     fit_workspace.sigma_clip = sigma_clip
     for step in range(niter_clip):
         if verbose:
             my_logger.info(f"\n\tSigma-clipping step {step}/{niter_clip} (sigma={sigma_clip})")
         run_minimisation(fit_workspace, method=method, epsilon=epsilon, xtol=xtol, ftol=ftol, niter=niter,
-<<<<<<< HEAD
-                         with_line_search=with_line_search)
-=======
                          with_line_search=with_line_search, verbose=verbose)
->>>>>>> 4dfb776c
         # remove outliers
         if fit_workspace.data.dtype == object:
             # indices_no_nan = ~np.isnan(np.concatenate(fit_workspace.data).ravel())

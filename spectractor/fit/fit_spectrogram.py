--- conflicted
+++ resolved
@@ -108,13 +108,8 @@
         self.axis_names = ["$A_1$", "$A_2$", "ozone [db]", "PWV [mm]", "VAOD", r"$D_{CCD}$ [mm]",
                            r"$\Delta_{\mathrm{x}}$ [pix]", r"$\Delta_{\mathrm{y}}$ [pix]",
                            r"$\theta$ [deg]", "$B$"] + list(self.psf_poly_params_names)
-<<<<<<< HEAD
-        self.bounds = np.concatenate([np.array([(0, 2), (0, 2/parameters.GRATING_ORDER_2OVER1), (0, 800), (1, 10), (0, 1),
-                                                (50, 60), (-2, 2), (-3, 3), (-90, 90), (0.8, 1.2)]),
-=======
         self.bounds = np.concatenate([np.array([(0, 2), (0, 2/parameters.GRATING_ORDER_2OVER1), (0, 800), (1, 10),
                                                 (0, 1), (50, 60), (-2, 2), (-3, 3), (-90, 90), (0.8, 1.2)]),
->>>>>>> 23988b52
                                       psf_poly_params_bounds])
         self.fixed = [False] * self.p.size
         for k, par in enumerate(self.input_labels):

import time
import os
import matplotlib.pyplot as plt
import matplotlib as mpl
import numpy as np
from scipy.signal import convolve2d
import copy
import getCalspec

from spectractor import parameters
from spectractor.config import set_logger
from spectractor.tools import plot_image_simple, from_lambda_to_colormap
from spectractor.extractor.spectrum import Spectrum
from spectractor.simulation.simulator import SpectrogramModel
from spectractor.simulation.atmosphere import Atmosphere, AtmosphereGrid, angstrom_exponent_default
from spectractor.fit.fitter import (FitWorkspace, FitParameters, run_minimisation, run_minimisation_sigma_clipping,
                                    write_fitparameter_json)

plot_counter = 0


class SpectrogramFitWorkspace(FitWorkspace):

    def __init__(self, spectrum, atmgrid_file_name="", fit_angstrom_exponent=False,
                 verbose=False, plot=False, live_fit=False, truth=None):
        """Class to fit a spectrogram extracted with Spectractor.

        First the spectrogram is cropped using the parameters.PIXWIDTH_SIGNAL parameter to increase speedness.
        The truth parameters are loaded from the file header if provided.
        If provided, the atmospheric grid is used for the atmospheric transmission simulations and interpolated
        with splines, otherwise Libradtran is called at each step (slower).

        Parameters
        ----------
        spectrum: Spectrum
            Spectrum object.
        atmgrid_file_name: str, optional
            Atmospheric grid file name (default: "").
        fit_angstrom_exponent: bool, optional
            If True, fit angstrom exponent (default: False).
        verbose: bool, optional
            Verbosity level (default: False).
        plot: bool, optional
            If True, many plots are produced (default: False).
        live_fit: bool, optional
            If True, many plots along the fitting procedure are produced to see convergence in live (default: False).
        truth: array_like, optional
            Array of truth parameters to compare with the best fit result (default: None).

        Examples
        --------
        >>> spec = Spectrum('tests/data/reduc_20170530_134_spectrum.fits')
        >>> atmgrid_filename = spec.filename.replace('spectrum', 'atmsim')
        >>> w = SpectrogramFitWorkspace(spec, atmgrid_file_name=atmgrid_filename, verbose=True, plot=True, live_fit=False)
        >>> lambdas, model, model_err = w.simulate(*w.params.values)
        >>> w.plot_fit()

        """
        if not getCalspec.is_calspec(spectrum.target.label):
            raise ValueError(f"{spectrum.target.label=} must be a CALSPEC star according to getCalspec package.")
        self.spectrum = spectrum
        self.filename = spectrum.filename.replace("spectrum", "spectrogram")
        self.diffraction_orders = np.arange(spectrum.order, spectrum.order + 3 * np.sign(spectrum.order), np.sign(spectrum.order))
        if len(self.diffraction_orders) == 0:
            raise ValueError(f"At least one diffraction order must be given for spectrogram simulation.")
        length = len(self.spectrum.chromatic_psf.table)
        self.psf_poly_params = self.spectrum.chromatic_psf.from_table_to_poly_params()[length:]
        self.spectrum.chromatic_psf.psf.apply_max_width_to_bounds(max_half_width=self.spectrum.spectrogram_Ny)
        self.saturation = self.spectrum.spectrogram_saturation
<<<<<<< HEAD
        D2CCD = np.copy(spectrum.header['D2CCD'])
        p = np.array([1, 1, 1, 0.05, -2, 400, 5, D2CCD, self.spectrum.header['PIXSHIFT'],
=======
        p = np.array([1, 1, 0.05, np.log10(angstrom_exponent_default), 400, 5, self.spectrum.header['D2CCD'], self.spectrum.header['PIXSHIFT'],
>>>>>>> 4dfb776c
                      0, self.spectrum.rotation_angle, 1])
        self.psf_params_start_index = np.array([12 + len(self.psf_poly_params) * k for k in range(len(self.diffraction_orders))])
        psf_poly_params_labels = np.copy(self.spectrum.chromatic_psf.params.labels[length:])
        psf_poly_params_names = np.copy(self.spectrum.chromatic_psf.params.axis_names[length:])
        psf_poly_params_bounds = self.spectrum.chromatic_psf.set_bounds()
        p = np.concatenate([p] + [self.psf_poly_params] * len(self.diffraction_orders))
        input_labels = [f"A{order}" for order in self.diffraction_orders]
        input_labels += ["VAOD", "angstrom_exp_log10", "ozone [db]", "PWV [mm]", r"D_CCD [mm]",
                        r"shift_x [pix]", r"shift_y [pix]", r"angle [deg]", "B"]
        for order in self.diffraction_orders:
            input_labels += [label + f"_{order}" for label in psf_poly_params_labels]
        axis_names = [f"$A_{order}$" for order in self.diffraction_orders]
        axis_names += ["VAOD", r'$\log_{10}\"a$', "ozone [db]", "PWV [mm]", r"$D_{CCD}$ [mm]",
                       r"$\Delta_{\mathrm{x}}$ [pix]", r"$\Delta_{\mathrm{y}}$ [pix]", r"$\theta$ [deg]", "$B$"]
        for order in self.diffraction_orders:
            axis_names += [label+rf"$\!_{order}$" for label in psf_poly_params_names]
        bounds = [[0, 2], [0, 2], [0, 2], [0, 0.1], [-5, 2], [100, 700], [0, 10],
                  [D2CCD - 5 * parameters.DISTANCE2CCD_ERR, D2CCD + 5 * parameters.DISTANCE2CCD_ERR], [-2, 2],
                  [-10, 10], [-90, 90], [0.8, 1.2]]
        bounds += list(psf_poly_params_bounds) * len(self.diffraction_orders)
        fixed = [False] * p.size
        for k, par in enumerate(input_labels):
            if "x_c" in par or "saturation" in par:
                fixed[k] = True
        for k, par in enumerate(input_labels):
            if "y_c" in par:
                fixed[k] = False
                p[k] = 0

        params = FitParameters(p, labels=input_labels, axis_names=axis_names, bounds=bounds, fixed=fixed,
                               truth=truth, filename=self.filename)
        self.fixed_psf_params = np.array([0, 1, 2, 3, 4, 5, 6, 9])
        self.atm_params_indices = np.array([params.get_index(label) for label in ["VAOD", "angstrom_exp_log10", "ozone [db]", "PWV [mm]"]])
        # A2 is free only if spectrogram is a simulation or if the order 2/1 ratio is not known and flat
        params.fixed[params.get_index(f"A{self.diffraction_orders[1]}")] = "A2_T" not in self.spectrum.header  # not self.spectrum.disperser.flat_ratio_order_2over1
        params.fixed[params.get_index(r"shift_x [pix]")] = True  # Delta x
        params.fixed[params.get_index(r"shift_y [pix]")] = True  # Delta y
        params.fixed[params.get_index(r"angle [deg]")] = True  # angle
        params.fixed[params.get_index("B")] = True  # B
        if not fit_angstrom_exponent:
            params.fixed[params.get_index("angstrom_exp_log10")] = True  # angstrom exponent

        FitWorkspace.__init__(self, params, verbose=verbose, plot=plot, live_fit=live_fit, file_name=self.filename)
        self.my_logger = set_logger(self.__class__.__name__)
        if atmgrid_file_name == "":
            self.atmosphere = Atmosphere(self.spectrum.airmass, self.spectrum.pressure, self.spectrum.temperature)
        else:
            self.use_grid = True
            self.atmosphere = AtmosphereGrid(spectrum_filename=spectrum.filename, atmgrid_filename=atmgrid_file_name)
            self.my_logger.info(f'\n\tUse atmospheric grid models from file {atmgrid_file_name}. ')
        if self.spectrum.spectrogram_Ny > 2 * parameters.PIXDIST_BACKGROUND:
            self.crop_spectrogram()
        self.lambdas = self.spectrum.lambdas
        self.Ny, self.Nx = self.spectrum.spectrogram.shape
        self.data = self.spectrum.spectrogram.flatten()
        self.err = self.spectrum.spectrogram_err.flatten()
        self.fit_angstrom_exponent = fit_angstrom_exponent

        if atmgrid_file_name != "":
            self.params.bounds[self.params.get_index("VAOD")] = (min(self.atmosphere.AER_Points), max(self.atmosphere.AER_Points))
            self.params.bounds[self.params.get_index("ozone [db]")] = (min(self.atmosphere.OZ_Points), max(self.atmosphere.OZ_Points))
            self.params.bounds[self.params.get_index("PWV [mm]")] = (min(self.atmosphere.PWV_Points), max(self.atmosphere.PWV_Points))
            self.params.fixed[self.params.get_index("angstrom_exp_log10")] = True  # angstrom exponent

        self.simulation = SpectrogramModel(self.spectrum, atmosphere=self.atmosphere,
                                           diffraction_orders=self.diffraction_orders,
                                           with_background=True, fast_sim=False, with_adr=True)
        self.lambdas_truth = None
        self.amplitude_truth = None
        self.get_spectrogram_truth()

        # error matrix
        # here image uncertainties are assumed to be uncorrelated
        # (which is not exactly true in rotated images)
        self.W = 1. / (self.err * self.err)
        self.W = self.W.flatten()

        # flat data for fitworkspace
        self.data_before_mask = np.copy(self.data)
        self.W_before_mask = np.copy(self.W)
        # create mask
        self.set_mask()

    def crop_spectrogram(self):
        """Crop the spectrogram in the middle, keeping a vertical width of 2*parameters.PIXWIDTH_SIGNAL around
        the signal region.

        """
        bgd_width = parameters.PIXWIDTH_BACKGROUND + parameters.PIXDIST_BACKGROUND - parameters.PIXWIDTH_SIGNAL
        self.spectrum.spectrogram_ymax = self.spectrum.spectrogram_ymax - bgd_width
        self.spectrum.spectrogram_ymin += bgd_width
        self.spectrum.spectrogram_bgd = self.spectrum.spectrogram_bgd[bgd_width:-bgd_width, :]
        self.spectrum.spectrogram = self.spectrum.spectrogram[bgd_width:-bgd_width, :]
        self.spectrum.spectrogram_err = self.spectrum.spectrogram_err[bgd_width:-bgd_width, :]
        self.spectrum.spectrogram_y0 -= bgd_width
        self.spectrum.chromatic_psf.y0 -= bgd_width
        self.spectrum.spectrogram_Ny, self.spectrum.spectrogram_Nx = self.spectrum.spectrogram.shape
        self.spectrum.chromatic_psf.table["y_c"] -= bgd_width
        self.my_logger.debug(f'\n\tSize of the spectrogram region after cropping: '
                             f'({self.spectrum.spectrogram_Nx},{self.spectrum.spectrogram_Ny})')

    def set_mask(self, params=None):
        """

        Parameters
        ----------
        params

        Returns
        -------

        Examples
        --------
        >>> spec = Spectrum('tests/data/reduc_20170530_134_spectrum.fits')
        >>> w = SpectrogramFitWorkspace(spec, verbose=True)
        >>> _ = w.simulate(*w.params.values)
        >>> w.plot_fit()

        """
        self.my_logger.info("\n\tReset spectrogram mask with current parameters.")
        if params is None:
            params = self.params.values
        A1, A2, A3, aerosols, angstrom_exponent, ozone, pwv, D, shift_x, shift_y, angle, B, *psf_poly_params_all = params
        poly_params = np.array(psf_poly_params_all).reshape((len(self.diffraction_orders), -1))
        self.simulation.psf_cubes_masked = {}
        self.simulation.M_sparse_indices = {}
        self.simulation.psf_cube_sparse_indices = {}
        for k, order in enumerate(self.diffraction_orders):
            profile_params = self.spectrum.chromatic_psf.from_poly_params_to_profile_params(poly_params[k],
                                                                                            apply_bounds=True)
            if order == self.diffraction_orders[0]:  # only first diffraction order
                self.spectrum.chromatic_psf.from_profile_params_to_shape_params(profile_params)
            dispersion_law = self.spectrum.compute_dispersion_in_spectrogram(self.lambdas, shift_x, shift_y, angle,
                                                                             niter=5, with_adr=True,
                                                                             order=order)
            profile_params[:, 0] = 1
            profile_params[:, 1] = dispersion_law.real + self.simulation.r0.real
            profile_params[:, 2] += dispersion_law.imag # - self.bgd_width
            psf_cube = self.spectrum.chromatic_psf.build_psf_cube(self.simulation.pixels, profile_params,
                                                                  fwhmx_clip=3 * parameters.PSF_FWHM_CLIP,
                                                                  fwhmy_clip=parameters.PSF_FWHM_CLIP, dtype="float32")
            psf_cube_masked = self.spectrum.chromatic_psf.get_psf_cube_masked(psf_cube, convolve=True)
            # make rectangular mask per wavelength
            self.simulation.boundaries[order], self.simulation.psf_cubes_masked[order] = self.spectrum.chromatic_psf.get_boundaries(psf_cube_masked)
            self.simulation.psf_cube_sparse_indices[order], self.simulation.M_sparse_indices[order] = self.spectrum.chromatic_psf.get_sparse_indices(psf_cube_masked)
        mask = np.sum(self.simulation.psf_cubes_masked[self.diffraction_orders[0]].reshape(psf_cube.shape[0], self.simulation.pixels[0].size), axis=0) == 0
        self.W = np.copy(self.W_before_mask)
        self.W[mask] = 0
        self.mask = list(np.where(mask)[0])

    def get_spectrogram_truth(self):
        """Load the truth parameters (if provided) from the file header.

        """
        if 'A1_T' in list(self.spectrum.header.keys()):
            A1_truth = self.spectrum.header['A1_T']
            A2_truth = self.spectrum.header['A2_T']
            if 'A3_T' in self.spectrum.header:
                A3_truth = self.spectrum.header['A3_T']
            else:
                A3_truth = 0
            ozone_truth = self.spectrum.header['OZONE_T']
            pwv_truth = self.spectrum.header['PWV_T']
            aerosols_truth = self.spectrum.header['VAOD_T']
            D_truth = self.spectrum.header['D2CCD_T']
            shiftx_truth = 0
            shifty_truth = 0
            rotation_angle = self.spectrum.header['ROT_T']
            B = 1
            poly_truth = np.fromstring(self.spectrum.header['PSF_P_T'][1:-1], sep=' ', dtype=float)
            self.truth = (A1_truth, A2_truth, A3_truth, aerosols_truth, ozone_truth, pwv_truth,
                          D_truth, shiftx_truth, shifty_truth, rotation_angle, B, *poly_truth)
            self.lambdas_truth = np.fromstring(self.spectrum.header['LBDAS_T'][1:-1], sep=' ', dtype=float)
            self.amplitude_truth = np.fromstring(self.spectrum.header['AMPLIS_T'][1:-1], sep=' ', dtype=float)
        else:
            self.truth = None

    def plot_spectrogram_comparison_simple(self, ax, title='', extent=None, dispersion=False):
        """Method to plot a spectrogram issued from data and compare it with simulations.

        Parameters
        ----------
        ax: Axes
            Axes instance of shape (4, 2).
        title: str, optional
            Title for the simulation plot (default: '').
        extent: array_like, optional
            Extent argument for imshow to crop plots (default: None).
        dispersion: bool, optional
            If True, plot a colored bar to see the associated wavelength color along the x axis (default: False).
        """
        cmap_bwr = copy.copy(mpl.colormaps["bwr"])
        cmap_bwr.set_bad(color='lightgrey')
        cmap_viridis = copy.copy(mpl.colormaps["viridis"])
        cmap_viridis.set_bad(color='lightgrey')

        data = np.copy(self.data_before_mask)
        if len(self.outliers) > 0 or len(self.mask) > 0:
            bad_indices = np.array(list(self.get_bad_indices()) + list(self.mask)).astype(int)
            data[bad_indices] = np.nan

        lambdas = self.spectrum.lambdas
        sub = np.where((lambdas > parameters.LAMBDA_MIN) & (lambdas < parameters.LAMBDA_MAX))[0]
        sub = np.where(sub < self.spectrum.spectrogram_Nx)[0]
        data = data.reshape((self.Ny, self.Nx))
        model = self.model.reshape((self.Ny, self.Nx))
        err = self.err.reshape((self.Ny, self.Nx))
        if extent is not None:
            sub = np.where((lambdas > extent[0]) & (lambdas < extent[1]))[0]
        if len(sub) > 0:
            norm = np.nanmax(data[:, sub])
            plot_image_simple(ax[0, 0], data=data[:, sub] / norm, title='Data', aspect='auto',
                              cax=ax[0, 1], vmin=0, vmax=1, units='1/max(data)', cmap=cmap_viridis)
            ax[0, 0].set_title('Data', fontsize=10, loc='center', color='white', y=0.8)
            plot_image_simple(ax[1, 0], data=model[:, sub] / norm, aspect='auto', cax=ax[1, 1], vmin=0, vmax=1,
                              units='1/max(data)', cmap=cmap_viridis)
            if dispersion:
                x = self.spectrum.chromatic_psf.table['Dx'][sub[5:-5]] + self.spectrum.spectrogram_x0 - sub[0]
                y = np.ones_like(x)
                ax[1, 0].scatter(x, y, cmap=from_lambda_to_colormap(self.lambdas[sub[5:-5]]), edgecolors='None',
                                 c=self.lambdas[sub[5:-5]],
                                 label='', marker='o', s=10)
                ax[1, 0].set_xlim(0, model[:, sub].shape[1])
                ax[1, 0].set_ylim(0, model[:, sub].shape[0])
            # p0 = ax.plot(lambdas, self.model(lambdas), label='model')
            # # ax.plot(self.lambdas, self.model_noconv, label='before conv')
            if title != '':
                ax[1, 0].set_title(title, fontsize=10, loc='center', color='white', y=0.8)
            residuals = (data - model)
            # residuals_err = self.spectrum.spectrogram_err / self.model
            norm = np.sqrt(err**2 + self.model_err.reshape((self.Ny, self.Nx))**2)
            residuals /= norm
            std = float(np.nanstd(residuals[:, sub]))
            plot_image_simple(ax[2, 0], data=residuals[:, sub], vmin=-5 * std, vmax=5 * std, title='(Data-Model)/Err',
                              aspect='auto', cax=ax[2, 1], units='', cmap=cmap_bwr)
            ax[2, 0].set_title('(Data-Model)/Err', fontsize=10, loc='center', color='black', y=0.8)
            ax[2, 0].text(0.05, 0.05, f'mean={np.nanmean(residuals[:, sub]):.3f}\nstd={np.nanstd(residuals[:, sub]):.3f}',
                          horizontalalignment='left', verticalalignment='bottom',
                          color='black', transform=ax[2, 0].transAxes)
            ax[0, 0].set_xticks(ax[2, 0].get_xticks()[1:-1])
            ax[0, 1].get_yaxis().set_label_coords(3.5, 0.5)
            ax[1, 1].get_yaxis().set_label_coords(3.5, 0.5)
            ax[2, 1].get_yaxis().set_label_coords(3.5, 0.5)
            ax[3, 1].remove()
            ax[3, 0].plot(self.lambdas[sub], np.nansum(data, axis=0)[sub], label='Data')
            ax[3, 0].plot(self.lambdas[sub], np.nansum(model, axis=0)[sub], label='Model')
            ax[3, 0].set_ylabel('Cross spectrum')
            ax[3, 0].set_xlabel(r'$\lambda$ [nm]')
            ax[3, 0].legend(fontsize=7)
            ax[3, 0].grid(True)

    def simulate(self, *params):
        """Interface method to simulate a spectrogram.

        Parameters
        ----------
        params: array_like
            Simulation parameter array.

        Returns
        -------
        lambdas: array_like
            Array of wavelengths (1D).
        model: array_like
            Flat 1D array of the spectrogram simulation.
        model_err: array_like
            Flat 1D array of the spectrogram simulation uncertainty.

        Examples
        --------

        >>> spec = Spectrum('tests/data/reduc_20170530_134_spectrum.fits')
        >>> w = SpectrogramFitWorkspace(spec, verbose=True)
        >>> lambdas, model, model_err = w.simulate(*w.params.values)
        >>> w.plot_fit()

        """
        A1, A2, A3, aerosols, angstrom_exponent_log10, ozone, pwv, D, shift_x, shift_y, angle, B, *psf_poly_params = params
        self.params.values = np.asarray(params)
        if self.fit_angstrom_exponent:
            angstrom_exponent = 10 ** angstrom_exponent_log10
        else:
            angstrom_exponent = None
        lambdas, model, model_err = self.simulation.simulate(A1, A2, A3, aerosols, angstrom_exponent, ozone, pwv, D, shift_x, shift_y, angle, B, psf_poly_params)
        self.lambdas = lambdas
        self.model = model.flatten()
        self.model_err = model_err.flatten()
        return self.lambdas, self.model, self.model_err

    def jacobian(self, params, epsilon, model_input=None):
        start = time.time()
        if model_input is not None:
            lambdas, model, model_err = model_input
        else:
            lambdas, model, model_err = self.simulate(*params)
        model = model.flatten()
        J = np.zeros((params.size, model.size))
        strategy = copy.copy(self.simulation.fix_psf_cube)
        atmosphere = copy.copy(self.simulation.atmosphere_sim)
        for ip, p in enumerate(params):
            if self.params.fixed[ip]:
                continue
            if ip in self.fixed_psf_params:
                self.simulation.fix_psf_cube = True
            else:
                self.simulation.fix_psf_cube = False
            if ip in self.atm_params_indices:
                self.simulation.fix_atm_sim = False
            else:
                self.simulation.fix_atm_sim = True
            if ip >= self.psf_params_start_index[0]:
                continue
            tmp_p = np.copy(params)
            if tmp_p[ip] + epsilon[ip] < self.params.bounds[ip][0] or tmp_p[ip] + epsilon[ip] > self.params.bounds[ip][1]:
                epsilon[ip] = - epsilon[ip]
            tmp_p[ip] += epsilon[ip]
            tmp_lambdas, tmp_model, tmp_model_err = self.simulate(*tmp_p)
            if self.simulation.fix_atm_sim is False:
                self.simulation.atmosphere_sim = atmosphere
            J[ip] = (tmp_model.flatten() - model) / epsilon[ip]
        self.simulation.fix_atm_sim = True
        self.simulation.fix_psf_cube = False
        for k, order in enumerate(self.diffraction_orders):
            if self.simulation.profile_params[order] is None:
                continue
            start = self.psf_params_start_index[k]
            profile_params = np.copy(self.simulation.profile_params[order])
            J[start:start+len(self.psf_poly_params)] = self.simulation.chromatic_psf.build_psf_jacobian(self.simulation.pixels, profile_params=profile_params,
                                                                                                        psf_cube_sparse_indices=self.simulation.psf_cube_sparse_indices[order],
                                                                                                        boundaries=self.simulation.boundaries[order], dtype="float32")
        self.simulation.fix_psf_cube = strategy
        self.simulation.fix_atm_sim = False
        self.my_logger.debug(f"\n\tJacobian time computation = {time.time() - start:.1f}s")
        return J

    def plot_fit(self):
        """Plot the fit result.

        Examples
        --------

        >>> spec = Spectrum('tests/data/reduc_20170530_134_spectrum.fits')
        >>> w = SpectrogramFitWorkspace(spec, verbose=True)
        >>> lambdas, model, model_err = w.simulate(*w.params.values)
        >>> w.plot_fit()

        .. plot::
            :include-source:

            from spectractor.fit.fit_spectrogram import SpectrogramFitWorkspace
            file_name = 'tests/data/reduc_20170530_134_spectrum.fits'
            atmgrid_file_name = file_name.replace('spectrum', 'atmsim')
            fit_workspace = SpectrogramFitWorkspace(file_name, atmgrid_file_name=atmgrid_file_name, verbose=True)
            A1, A2, aerosols, ozone, pwv, D, shift_x, shift_y, angle, *psf = fit_workspace.p
            lambdas, model, model_err = fit_workspace.simulation.simulate(A1, A2, aerosols, ozone, pwv, D, shift_x,
                                                                          shift_y, angle, psf)
            fit_workspace.lambdas = lambdas
            fit_workspace.model = model
            fit_workspace.model_err = model_err
            fit_workspace.plot_fit()

        """
        gs_kw = dict(width_ratios=[3, 0.01, 1, 0.01, 1, 0.15], height_ratios=[1, 1, 1, 1])
        fig, ax = plt.subplots(nrows=4, ncols=6, figsize=(10, 8), gridspec_kw=gs_kw)

        # A1, A2, aerosols, ozone, pwv, D, shift_x, shift_y, shift_t, B,  *psf = self.p
        # plt.suptitle(f'A1={A1:.3f}, A2={A2:.3f}, PWV={pwv:.3f}, OZ={ozone:.3g}, VAOD={aerosols:.3f}, '
        #              f'D={D:.2f}mm, shift_y={shift_y:.2f}pix, B={B:.3f}', y=1)
        # main plot
        self.plot_spectrogram_comparison_simple(ax[:, 0:2], title='Spectrogram model', dispersion=True)
        # zoom O2
        self.plot_spectrogram_comparison_simple(ax[:, 2:4], extent=[730, 800], title='Zoom $O_2$', dispersion=True)
        # zoom H2O
        self.plot_spectrogram_comparison_simple(ax[:, 4:6], extent=[870, 1000], title='Zoom $H_2 O$', dispersion=True)
        for i in range(3):  # clear middle colorbars
            for j in range(2):
                plt.delaxes(ax[i, 2*j+1])
        for i in range(4):  # clear middle y axis labels
            for j in range(1, 3):
                ax[i, 2*j].set_ylabel("")
        fig.tight_layout()
        if self.live_fit:  # pragma: no cover
            plt.draw()
            plt.pause(1e-8)
            plt.close()
        else:
            if parameters.DISPLAY and self.verbose:
                plt.show()
        if parameters.PdfPages:
            parameters.PdfPages.savefig()
        if parameters.SAVE:
            figname = os.path.splitext(self.filename)[0] + "_bestfit.pdf"
            self.my_logger.info(f"\n\tSave figure {figname}.")
            fig.savefig(figname, dpi=100, bbox_inches='tight', transparent=True)


def lnprob_spectrogram(p):  # pragma: no cover
    """Logarithmic likelihood function to maximize in MCMC exploration.

    Parameters
    ----------
    p: array_like
        Array of SpectrogramFitWorkspace parameters.

    Returns
    -------
    lp: float
        Log of the likelihood function.

    """
    global fit_workspace
    lp = fit_workspace.lnprior(p)
    if not np.isfinite(lp):
        return -1e20
    return lp + fit_workspace.lnlike_spectrogram(p)


def run_spectrogram_minimisation(fit_workspace, method="newton", verbose=False):
    """Interface function to fit spectrogram simulation parameters to data.

    Parameters
    ----------
    fit_workspace: SpectrogramFitWorkspace
        An instance of the SpectrogramFitWorkspace class.
    method: str, optional
        Fitting method (default: 'newton').

    Examples
    --------
    >>> spec = Spectrum('tests/data/reduc_20170530_134_spectrum.fits')
    >>> w = SpectrogramFitWorkspace(spec, verbose=True, atmgrid_file_name='tests/data/reduc_20170530_134_atmsim.fits')
    >>> parameters.VERBOSE = True
    >>> run_spectrogram_minimisation(w, method="newton")

    """
    my_logger = set_logger(__name__)
    guess = np.asarray(fit_workspace.params.values)
    fit_workspace.simulate(*guess)
    fit_workspace.plot_fit()
    if method != "newton":
        run_minimisation(fit_workspace, method=method)
    else:
        # costs = np.array([fit_workspace.chisq(guess)])
        # if parameters.DISPLAY and (parameters.DEBUG or fit_workspace.live_fit):
        #     fit_workspace.plot_fit()
        # params_table = np.array([guess])
        start = time.time()
        my_logger.info(f"\n\tStart guess: {guess}\n\twith {fit_workspace.params.labels}")
        epsilon = 1e-4 * guess
        epsilon[epsilon == 0] = 1e-4
        fixed = np.copy(fit_workspace.params.fixed)

        # fit_workspace.simulation.fast_sim = True
        # fit_workspace.simulation.fix_psf_cube = False
        # fit_workspace.fixed = np.copy(fixed)
        # fit_workspace.fixed[:fit_workspace.psf_params_start_index] = True
        # params_table, costs = run_gradient_descent(fit_workspace, guess, epsilon, params_table, costs,
        #                                            fix=fit_workspace.fixed, xtol=1e-3, ftol=1e-2, niter=10)

        # fit_workspace.simulation.fast_sim = True
        # fit_workspace.simulation.fix_psf_cube = False
        # fit_workspace.fixed = np.copy(fixed)
        # for ip, label in enumerate(fit_workspace.input_labels):
        #     if "y_c_0" in label:
        #         fit_workspace.fixed[ip] = False
        #     else:
        #         fit_workspace.fixed[ip] = True
        # run_minimisation(fit_workspace, method="newton", epsilon=epsilon, fix=fit_workspace.fixed,
        #                  xtol=1e-2, ftol=10 / fit_workspace.data.size, verbose=False)

        fit_workspace.simulation.fast_sim = False
        fit_workspace.simulation.fix_psf_cube = False
        fit_workspace.params.fixed = np.copy(fixed)
        # guess = fit_workspace.p
        # params_table, costs = run_gradient_descent(fit_workspace, guess, epsilon, params_table, costs,
        #                                            fix=fit_workspace.fixed, xtol=1e-6, ftol=1 / fit_workspace.data.size,
        #                                            niter=40)
        run_minimisation_sigma_clipping(fit_workspace, method="newton", epsilon=epsilon,  xtol=1e-6,
<<<<<<< HEAD
                                        ftol=1 / fit_workspace.data.size, sigma_clip=100, niter_clip=3, verbose=False,
                                        with_line_search=True)
=======
                                        ftol=1 / fit_workspace.data.size, sigma_clip=100, niter_clip=3, verbose=verbose)
>>>>>>> 4dfb776c
        my_logger.info(f"\n\tNewton: total computation time: {time.time() - start}s")
        if fit_workspace.filename != "":
            fit_workspace.params.plot_correlation_matrix()
            write_fitparameter_json(fit_workspace.params.json_filename, fit_workspace.params,
                                    extra={"chi2": fit_workspace.costs[-1] / fit_workspace.data.size,
                                           "date-obs": fit_workspace.spectrum.date_obs})
            # save_gradient_descent(fit_workspace, costs, params_table)
            fit_workspace.plot_fit()


if __name__ == "__main__":
    import doctest

    doctest.testmod()<|MERGE_RESOLUTION|>--- conflicted
+++ resolved
@@ -67,12 +67,8 @@
         self.psf_poly_params = self.spectrum.chromatic_psf.from_table_to_poly_params()[length:]
         self.spectrum.chromatic_psf.psf.apply_max_width_to_bounds(max_half_width=self.spectrum.spectrogram_Ny)
         self.saturation = self.spectrum.spectrogram_saturation
-<<<<<<< HEAD
         D2CCD = np.copy(spectrum.header['D2CCD'])
-        p = np.array([1, 1, 1, 0.05, -2, 400, 5, D2CCD, self.spectrum.header['PIXSHIFT'],
-=======
-        p = np.array([1, 1, 0.05, np.log10(angstrom_exponent_default), 400, 5, self.spectrum.header['D2CCD'], self.spectrum.header['PIXSHIFT'],
->>>>>>> 4dfb776c
+        p = np.array([1, 1, 1, 0.05, np.log10(angstrom_exponent_default), 400, 5, D2CCD, self.spectrum.header['PIXSHIFT'],
                       0, self.spectrum.rotation_angle, 1])
         self.psf_params_start_index = np.array([12 + len(self.psf_poly_params) * k for k in range(len(self.diffraction_orders))])
         psf_poly_params_labels = np.copy(self.spectrum.chromatic_psf.params.labels[length:])
@@ -551,12 +547,8 @@
         #                                            fix=fit_workspace.fixed, xtol=1e-6, ftol=1 / fit_workspace.data.size,
         #                                            niter=40)
         run_minimisation_sigma_clipping(fit_workspace, method="newton", epsilon=epsilon,  xtol=1e-6,
-<<<<<<< HEAD
-                                        ftol=1 / fit_workspace.data.size, sigma_clip=100, niter_clip=3, verbose=False,
+                                        ftol=1 / fit_workspace.data.size, sigma_clip=100, niter_clip=3, verbose=verbose,
                                         with_line_search=True)
-=======
-                                        ftol=1 / fit_workspace.data.size, sigma_clip=100, niter_clip=3, verbose=verbose)
->>>>>>> 4dfb776c
         my_logger.info(f"\n\tNewton: total computation time: {time.time() - start}s")
         if fit_workspace.filename != "":
             fit_workspace.params.plot_correlation_matrix()

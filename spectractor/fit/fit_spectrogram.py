--- conflicted
+++ resolved
@@ -68,40 +68,24 @@
         self.spectrum.chromatic_psf.psf.apply_max_width_to_bounds(max_half_width=self.spectrum.spectrogram_Ny)
         self.saturation = self.spectrum.spectrogram_saturation
         D2CCD = np.copy(spectrum.header['D2CCD'])
-<<<<<<< HEAD
-        p = np.array([1, 1, 1, 0.05, np.log10(angstrom_exponent_default), 400, 5, D2CCD, self.spectrum.header['PIXSHIFT'],
+        p = np.array([1, 1, 1, 0.05, 1.2, 400, 5, D2CCD, self.spectrum.header['PIXSHIFT'],
                       0, self.spectrum.rotation_angle, 1, 1])
         # parameter indices for which we don't need to recompute the PSF cube for model evaluation
         self.fixed_psf_params = np.array([0, 1, 2, 3, 4, 5, 6, 9, 10])
         self.psf_params_start_index = np.array([p.size + len(self.psf_poly_params) * k for k in range(len(self.diffraction_orders))])
-=======
-        p = np.array([1, 1, 1, 0.05, 1.2, 400, 5, D2CCD, self.spectrum.header['PIXSHIFT'],
-                      0, self.spectrum.rotation_angle, 1])
-        self.psf_params_start_index = np.array([12 + len(self.psf_poly_params) * k for k in range(len(self.diffraction_orders))])
->>>>>>> 3d0558e6
         psf_poly_params_labels = np.copy(self.spectrum.chromatic_psf.params.labels[length:])
         psf_poly_params_names = np.copy(self.spectrum.chromatic_psf.params.axis_names[length:])
         psf_poly_params_bounds = self.spectrum.chromatic_psf.set_bounds()
         p = np.concatenate([p] + [self.psf_poly_params] * len(self.diffraction_orders))
         input_labels = [f"A{order}" for order in self.diffraction_orders]
-<<<<<<< HEAD
-        input_labels += ["VAOD", "angstrom_exp_log10", "ozone [db]", "PWV [mm]", r"D_CCD [mm]",
+        input_labels += ["VAOD", "angstrom_exp", "ozone [db]", "PWV [mm]", r"D_CCD [mm]",
                         r"shift_x [pix]", r"shift_y [pix]", r"angle [deg]", "B", "A_star"]
         for order in self.diffraction_orders:
             input_labels += [label + f"_{order}" for label in psf_poly_params_labels]
         axis_names = [f"$A_{order}$" for order in self.diffraction_orders]
-        axis_names += ["VAOD", r'$\log_{10}\"a$', "ozone [db]", "PWV [mm]", r"$D_{CCD}$ [mm]",
+        axis_names += ["VAOD", r'$\"a$', "ozone [db]", "PWV [mm]", r"$D_{CCD}$ [mm]",
                        r"$\Delta_{\mathrm{x}}$ [pix]", r"$\Delta_{\mathrm{y}}$ [pix]", r"$\theta$ [deg]",
                        "$B$", r"$A_{star}$"]
-=======
-        input_labels += ["VAOD", "angstrom_exp", "ozone [db]", "PWV [mm]", r"D_CCD [mm]",
-                        r"shift_x [pix]", r"shift_y [pix]", r"angle [deg]", "B"]
-        for order in self.diffraction_orders:
-            input_labels += [label + f"_{order}" for label in psf_poly_params_labels]
-        axis_names = [f"$A_{order}$" for order in self.diffraction_orders]
-        axis_names += ["VAOD", r'$\"a$', "ozone [db]", "PWV [mm]", r"$D_{CCD}$ [mm]",
-                       r"$\Delta_{\mathrm{x}}$ [pix]", r"$\Delta_{\mathrm{y}}$ [pix]", r"$\theta$ [deg]", "$B$"]
->>>>>>> 3d0558e6
         for order in self.diffraction_orders:
             axis_names += [label+rf"$\!_{order}$" for label in psf_poly_params_names]
         bounds = [[0, 2], [0, 2], [0, 2], [0, 0.1], [0, 3], [100, 700], [0, 20],
@@ -119,12 +103,7 @@
 
         params = FitParameters(p, labels=input_labels, axis_names=axis_names, bounds=bounds, fixed=fixed,
                                truth=truth, filename=self.filename)
-<<<<<<< HEAD
-        self.atm_params_indices = np.array([params.get_index(label) for label in ["VAOD", "angstrom_exp_log10", "ozone [db]", "PWV [mm]"]])
-=======
-        self.fixed_psf_params = np.array([0, 1, 2, 3, 4, 5, 6, 9])
         self.atm_params_indices = np.array([params.get_index(label) for label in ["VAOD", "angstrom_exp", "ozone [db]", "PWV [mm]"]])
->>>>>>> 3d0558e6
         # A2 is free only if spectrogram is a simulation or if the order 2/1 ratio is not known and flat
         if "A2" in params.labels:
             params.fixed[params.get_index(f"A{self.diffraction_orders[1]}")] = "A2_T" not in self.spectrum.header
@@ -166,25 +145,12 @@
         else:
             self.starfield = None
         self.fit_angstrom_exponent = fit_angstrom_exponent
-<<<<<<< HEAD
-
-        if atmgrid_file_name != "":
-            self.params.bounds[self.params.get_index("VAOD")] = (min(self.atmosphere.AER_Points), max(self.atmosphere.AER_Points))
-            self.params.bounds[self.params.get_index("ozone [db]")] = (min(self.atmosphere.OZ_Points), max(self.atmosphere.OZ_Points))
-            self.params.bounds[self.params.get_index("PWV [mm]")] = (min(self.atmosphere.PWV_Points), max(self.atmosphere.PWV_Points))
-            self.params.fixed[self.params.get_index("angstrom_exp_log10")] = True  # angstrom exponent
-
-        self.spectrogram_simulation = SpectrogramModel(self.spectrum, atmosphere=self.atmosphere,
-                                                       diffraction_orders=self.diffraction_orders,
-                                                       fast_sim=False, with_adr=True)
-=======
         if not fit_angstrom_exponent:
             self.params.fixed[self.params.get_index("angstrom_exp")] = True  # angstrom exponent
         self.params.values[self.params.get_index("angstrom_exp")] = self.atmosphere.angstrom_exponent_default
-        self.simulation = SpectrogramModel(self.spectrum, atmosphere=self.atmosphere,
+        self.spectrogram_simulation = SpectrogramModel(self.spectrum, atmosphere=self.atmosphere,
                                            diffraction_orders=self.diffraction_orders,
-                                           with_background=True, fast_sim=False, with_adr=True)
->>>>>>> 3d0558e6
+                                           fast_sim=False, with_adr=True)
         self.lambdas_truth = None
         self.amplitude_truth = None
         self.get_spectrogram_truth()
@@ -400,11 +366,7 @@
         >>> w.plot_fit()
 
         """
-<<<<<<< HEAD
-        A1, A2, A3, aerosols, angstrom_exponent_log10, ozone, pwv, D, shift_x, shift_y, angle, B, Astar, *psf_poly_params = params
-=======
-        A1, A2, A3, aerosols, angstrom_exponent, ozone, pwv, D, shift_x, shift_y, angle, B, *psf_poly_params = params
->>>>>>> 3d0558e6
+        A1, A2, A3, aerosols, angstrom_exponent, ozone, pwv, D, shift_x, shift_y, angle, B, Astar, *psf_poly_params = params
         self.params.values = np.asarray(params)
         if not self.fit_angstrom_exponent:
             angstrom_exponent = None

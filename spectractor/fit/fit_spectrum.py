import matplotlib.pyplot as plt
from mpl_toolkits.axes_grid1 import make_axes_locatable
import numpy as np
from scipy.interpolate import interp1d
from astropy.io import fits

from spectractor import parameters
from spectractor.config import set_logger
from spectractor.simulation.simulator import SimulatorInit, SpectrumSimulation
from spectractor.simulation.atmosphere import Atmosphere, AtmosphereGrid
from spectractor.fit.fitter import FitWorkspace, run_gradient_descent, save_gradient_descent
from spectractor.tools import plot_spectrum_simple


class SpectrumFitWorkspace(FitWorkspace):

    def __init__(self, file_name, atmgrid_file_name="", nwalkers=18, nsteps=1000, burnin=100, nbins=10,
                 verbose=0, plot=False, live_fit=False, truth=None):
        """Class to fit a spectrum extracted with Spectractor.

        The spectrum is supposed to be the product of the star SED, the instrument throughput and the atmospheric
        transmission, contaminated eventually by a second order diffraction.
        The truth parameters are loaded from the file header if provided.
        If provided, the atmospheric grid is used for the atmospheric transmission simulations and interpolated
        with splines, otherwise Libradtran is called at each step (slower).

        Parameters
        ----------
        file_name: str
            Spectrum file name.
        atmgrid_file_name: str, optional
            Atmospheric grid file name (default: "").
        nwalkers: int, optional
            Number of walkers for MCMC fitting.
        nsteps: int, optional
            Number of steps for MCMC fitting.
        burnin: int, optional
            Number of burn-in steps for MCMC fitting.
        nbins: int, optional
            Number of bins for MCMC chains analysis.
        verbose: int, optional
            Verbosity level (default: 0).
        plot: bool, optional
            If True, many plots are produced (default: False).
        live_fit: bool, optional
            If True, many plots along the fitting procedure are produced to see convergence in live (default: False).
        truth: array_like, optional
            Array of truth parameters to compare with the best fit result (default: None).

        Examples
        --------

        >>> filename = 'tests/data/reduc_20170530_134_spectrum.fits'
        >>> atmgrid_filename = filename.replace('spectrum', 'atmsim')
        >>> load_config("config/ctio.ini")
        >>> w = SpectrumFitWorkspace(filename, atmgrid_file_name=atmgrid_filename, nsteps=1000,
        ... burnin=2, nbins=10, verbose=1, plot=True, live_fit=False)
        >>> lambdas, model, model_err = w.simulate(*w.p)
        >>> w.plot_fit()

        """
        FitWorkspace.__init__(self, file_name, nwalkers, nsteps, burnin, nbins, verbose, plot, live_fit, truth=truth)
        if "spectrum" not in file_name:
            raise ValueError("file_name argument must contain spectrum keyword and be an output from Spectractor.")
        self.my_logger = set_logger(self.__class__.__name__)
        self.spectrum, self.telescope, self.disperser, self.target = SimulatorInit(file_name)
        self.airmass = self.spectrum.header['AIRMASS']
        self.pressure = self.spectrum.header['OUTPRESS']
        self.temperature = self.spectrum.header['OUTTEMP']
        if atmgrid_file_name == "":
            self.atmosphere = Atmosphere(self.airmass, self.pressure, self.temperature)
        else:
            self.use_grid = True
            self.atmosphere = AtmosphereGrid(file_name, atmgrid_file_name)
            if parameters.VERBOSE:
                self.my_logger.info(f'\n\tUse atmospheric grid models from file {atmgrid_file_name}. ')
        self.lambdas = self.spectrum.lambdas
        self.data = self.spectrum.data
        self.err = self.spectrum.err
        self.A1 = 1.0
        self.A2 = 1.0
        self.ozone = 300.
        self.pwv = 5
        self.aerosols = 0.03
        self.reso = -1
        self.D = self.spectrum.header['D2CCD']
        self.shift_x = self.spectrum.header['PIXSHIFT']
        self.B = 0
        self.p = np.array([self.A1, self.A2, self.ozone, self.pwv, self.aerosols, self.reso, self.D,
                           self.shift_x, self.B])
        self.fixed = [False] * self.p.size
        self.fixed[5] = True
        self.input_labels = ["A1", "A2", "ozone", "PWV", "VAOD", "reso [pix]", r"D_CCD [mm]",
                             r"alpha_pix [pix]", "B"]
        self.axis_names = ["$A_1$", "$A_2$", "ozone", "PWV", "VAOD", "reso [pix]", r"$D_{CCD}$ [mm]",
                           r"$\alpha_{\mathrm{pix}}$ [pix]", "$B$"]
<<<<<<< HEAD
        self.bounds = [(0, 2), (0, 2/parameters.GRATING_ORDER_2OVER1), (300, 700), (0, 10), (0, 0.01), (-2, 2), (50, 60), (-0.5, 0.5),
                       (-np.inf, np.inf)]
=======
        self.bounds = [(0, 2), (0, 2/parameters.GRATING_ORDER_2OVER1), (300, 700), (0, 10), (0, 0.01),
                       (-2, 2), (50, 60), (-0.5, 0.5), (-np.inf, np.inf)]
>>>>>>> 23988b52
        if atmgrid_file_name != "":
            self.bounds[2] = (min(self.atmosphere.OZ_Points), max(self.atmosphere.OZ_Points))
            self.bounds[3] = (min(self.atmosphere.PWV_Points), max(self.atmosphere.PWV_Points))
            self.bounds[4] = (min(self.atmosphere.AER_Points), max(self.atmosphere.AER_Points))
        self.nwalkers = max(2 * self.ndim, nwalkers)
        self.simulation = SpectrumSimulation(self.spectrum, self.atmosphere, self.telescope, self.disperser)
        self.amplitude_truth = None
        self.lambdas_truth = None
        self.output_file_name = file_name.replace('_spectrum', '_spectrum_A2=0')
        self.get_truth()

    def get_truth(self):
        """Load the truth parameters (if provided) from the file header.

        """
        if 'A1_T' in list(self.spectrum.header.keys()):
            A1_truth = self.spectrum.header['A1_T']
            A2_truth = self.spectrum.header['A2_T']
            ozone_truth = self.spectrum.header['OZONE_T']
            pwv_truth = self.spectrum.header['PWV_T']
            aerosols_truth = self.spectrum.header['VAOD_T']
            reso_truth = -1
            D_truth = self.spectrum.header['D2CCD_T']
            shift_truth = 0
            B_truth = 0
            self.truth = (A1_truth, A2_truth, ozone_truth, pwv_truth, aerosols_truth,
                          reso_truth, D_truth, shift_truth, B_truth)
            self.lambdas_truth = np.fromstring(self.spectrum.header['LBDAS_T'][1:-1], sep=' ', dtype=float)
            self.amplitude_truth = np.fromstring(self.spectrum.header['AMPLIS_T'][1:-1], sep=' ', dtype=float)
        else:
            self.truth = None

    def plot_spectrum_comparison_simple(self, ax, title='', extent=None, size=0.4):
        """Method to plot a spectrum issued from data and compare it with simulations.

        Parameters
        ----------
        ax: Axes
            Axes instance of shape (4, 2).
        title: str, optional
            Title for the simulation plot (default: '').
        extent: array_like, optional
            Extent argument for imshow to crop plots (default: None).
        size: float, optional
            Relative size of the residual pad (default: 0.4).
        """
        lambdas = self.spectrum.lambdas
        sub = np.where((lambdas > parameters.LAMBDA_MIN) & (lambdas < parameters.LAMBDA_MAX))
        if extent is not None:
            sub = np.where((lambdas > extent[0]) & (lambdas < extent[1]))
        plot_spectrum_simple(ax, lambdas=lambdas, data=self.data, data_err=self.err,
                             units=self.spectrum.units)
        p0 = ax.plot(lambdas, self.model, label='model')
        ax.fill_between(lambdas, self.model - self.model_err,
                        self.model + self.model_err, alpha=0.3, color=p0[0].get_color())
        if self.amplitude_truth is not None:
            ax.plot(self.lambdas_truth, self.amplitude_truth, 'g', label="truth")
        # ax.plot(self.lambdas, self.model_noconv, label='before conv')
        if title != '':
            ax.set_title(title, fontsize=10)
        ax.legend()
        divider = make_axes_locatable(ax)
        ax2 = divider.append_axes("bottom", size=size, pad=0)
        ax.figure.add_axes(ax2)
        min_positive = np.min(self.model[self.model > 0])
        idx = np.logical_not(np.isclose(self.model[sub], 0, atol=0.01 * min_positive))
        residuals = (self.spectrum.data[sub][idx] - self.model[sub][idx]) / self.err[sub][idx]
        residuals_err = self.spectrum.err[sub][idx] / self.err[sub][idx]
        ax2.errorbar(lambdas[sub][idx], residuals, yerr=residuals_err, fmt='ro', markersize=2, label='(Data-Model)/Err')
        ax2.axhline(0, color=p0[0].get_color())
        ax2.grid(True)
        residuals_model = self.model_err[sub][idx] / self.err[sub][idx]
        ax2.fill_between(lambdas[sub][idx], -residuals_model, residuals_model, alpha=0.3, color=p0[0].get_color())
        # std = np.std(residuals)
        # ax2.set_ylim([-2. * std, 2. * std])
        ax2.set_xlabel(ax.get_xlabel())
        # ax2.set_ylabel('(Data-Model)/Err', fontsize=10)
        ax2.legend()
        ax2.set_xlim((lambdas[sub][0], lambdas[sub][-1]))
        ax.set_xlim((lambdas[sub][0], lambdas[sub][-1]))
        ax.set_ylim((0.9 * np.min(self.spectrum.data[sub]), 1.1 * np.max(self.spectrum.data[sub])))
        ax.set_xticks(ax2.get_xticks()[1:-1])
        ax.get_yaxis().set_label_coords(-0.08, 0.6)
        # ax2.get_yaxis().set_label_coords(-0.11, 0.5)

    def simulate(self, A1, A2, ozone, pwv, aerosols, reso, D, shift_x, B):
        """Interface method to simulate a spectrogram.

        Parameters
        ----------
        A1: float
            Main amplitude parameter.
        A2: float
            Relative amplitude of the order 2 spectrogram.
        ozone: float
            Ozone parameter for Libradtran (in db).
        pwv: float
            Precipitable Water Vapor quantity for Libradtran (in mm).
        aerosols: float
            Vertical Aerosols Optical Depth quantity for Libradtran (no units).
        reso: float
            Width of the Gaussian kernel to convolve the spectrum.
        D: float
            Distance between the CCD and the disperser (in mm).
        shift_x: float
            Shift of the order 0 position along the X axis (in pixels).
        B: float
            Amplitude of the simulated background (considered flat in ADUs).

        Returns
        -------
        lambdas: array_like
            Array of wavelengths (1D).
        model: array_like
            2D array of the spectrogram simulation.
        model_err: array_like
            2D array of the spectrogram simulation uncertainty.

        Examples
        --------

        >>> filename = 'tests/data/sim_20170530_134_spectrum.fits'
        >>> atmgrid_filename = filename.replace('spectrum', 'atmsim')
        >>> load_config("config/ctio.ini")
        >>> w = SpectrumFitWorkspace(filename, atmgrid_filename, verbose=1, plot=True, live_fit=False)
        >>> lambdas, model, model_err = w.simulate(*w.p)
        >>> w.plot_fit()

        """
        lambdas, model, model_err = self.simulation.simulate(A1, A2, ozone, pwv, aerosols, reso, D, shift_x, B)
        self.model = model
        self.model_err = model_err
        return lambdas, model, model_err

    def weighted_residuals(self, p):
        """Computation of the weighted residuals between model and data using a covariance matrix.

        Parameters
        ----------
        p: array_like
            Array of SpectrogramFitWorkspace parameters.

        Returns
        -------
        residuals: array_like
            The 1D residual array.

        """
        x, model, model_err = self.simulate(*p)
        if len(self.outliers) > 0:
            raise NotImplementedError("Weighted residuals function not implemented for outlier rejection.")
        else:
            cov = self.spectrum.cov_matrix + np.diag(model_err * model_err)
            L = np.linalg.inv(np.linalg.cholesky(cov))
            res = L @ (model - self.data)
        return res

    def plot_fit(self):
        """Plot the fit result.

        Examples
        --------

        >>> filename = 'tests/data/reduc_20170530_134_spectrum.fits'
        >>> atmgrid_filename = filename.replace('spectrum', 'atmsim')
        >>> load_config("config/ctio.ini")
        >>> w = SpectrumFitWorkspace(filename, atmgrid_filename, verbose=1, plot=True, live_fit=False)
        >>> lambdas, model, model_err = w.simulate(*w.p)
        >>> w.plot_fit()

        .. plot::
            :include-source:

            from spectractor.fit.fit_spectrum import SpectrumFitWorkspace
            file_name = 'tests/data/reduc_20170530_134_spectrum.fits'
            atmgrid_file_name = file_name.replace('spectrum', 'atmsim')
            fit_workspace = SpectrumFitWorkspace(file_name, atmgrid_file_name=atmgrid_file_name, verbose=True)
            A1, A2, ozone, pwv, aerosols, reso, D, shift_x = fit_workspace.p
            lambdas, model, model_err = fit_workspace.simulation.simulate(A1,A2,ozone, pwv, aerosols, reso, D, shift_x)
            fit_workspace.lambdas = lambdas
            fit_workspace.model = model
            fit_workspace.model_err = model_err
            fit_workspace.plot_fit()

        """
        fig = plt.figure(figsize=(12, 6))
        ax1 = plt.subplot(222)
        ax2 = plt.subplot(224)
        ax3 = plt.subplot(121)
        A1, A2, ozone, pwv, aerosols, reso, D, shift, B = self.p
        self.title = f'A1={A1:.3f}, A2={A2:.3f}, PWV={pwv:.3f}, OZ={ozone:.3g}, VAOD={aerosols:.3f},\n ' \
                     f'reso={reso:.2f}pix, D={D:.2f}mm, shift={shift:.2f}pix, B={B:.2g}'
        # main plot
        self.plot_spectrum_comparison_simple(ax3, title=self.title, size=0.8)
        # zoom O2
        self.plot_spectrum_comparison_simple(ax2, extent=[730, 800], title='Zoom $O_2$', size=0.8)
        # zoom H2O
        self.plot_spectrum_comparison_simple(ax1, extent=[870, 1000], title='Zoom $H_2 O$', size=0.8)
        fig.tight_layout()
        if self.live_fit:
            plt.draw()
            plt.pause(1e-8)
            plt.close()
        else:
            if parameters.DISPLAY and parameters.VERBOSE:
                plt.show()
            if parameters.SAVE:
                figname = self.filename.replace('.fits', '_bestfit.pdf')
                self.my_logger.info(f'Save figure {figname}.')
                fig.savefig(figname, dpi=100, bbox_inches='tight')

    def decontaminate_order2(self):
        lambdas = self.spectrum.lambdas
        lambdas_order2 = self.simulation.lambdas_order2
        A1, A2, ozone, pwv, aerosols, reso, D, shift, B = self.p
        lambdas_binwidths_order2 = np.gradient(lambdas_order2)
        lambdas_binwidths = np.gradient(lambdas)
        sim_conv = interp1d(lambdas, self.model * lambdas, kind="linear", bounds_error=False, fill_value=(0, 0))
        err_conv = interp1d(lambdas, self.model_err * lambdas, kind="linear", bounds_error=False, fill_value=(0, 0))
        spectrum_order2 = sim_conv(lambdas_order2) * lambdas_binwidths_order2 / lambdas_binwidths
        err_order2 = err_conv(lambdas_order2) * lambdas_binwidths_order2 / lambdas_binwidths
        self.model = (sim_conv(lambdas) - A2 * spectrum_order2) / lambdas
        self.model_err = (err_conv(lambdas) - A2 * err_order2) / lambdas

    def get_truth_without_order2(self):
        lambdas, model, model_err = self.simulation.simulate(1., 0., self.ozone, self.pwv, self.aerosols, self.reso,
                                                             self.D, self.shift_x)
        self.lambdas_truth = lambdas
        self.amplitude_truth = model


def lnprob_spectrum(p):
    """Logarithmic likelihood function to maximize in MCMC exploration.

    Parameters
    ----------
    p: array_like
        Array of SpectrumFitWorkspace parameters.

    Returns
    -------
    lp: float
        Log of the likelihood function.

    """
    global w
    lp = w.lnprior(p)
    if not np.isfinite(lp):
        return -1e20
    return lp + w.lnlike(p)


def run_spectrum_minimisation(fit_workspace, method="newton"):
    """Interface function to fit spectrum simulation parameters to data.

    Parameters
    ----------
    fit_workspace: SpectrumFitWorkspace
        An instance of the SpectrogramFitWorkspace class.
    method: str, optional
        Fitting method (default: 'newton').

    Examples
    --------

    >>> filename = 'tests/data/sim_20170530_134_spectrum.fits'
    >>> atmgrid_filename = filename.replace('sim', 'reduc').replace('spectrum', 'atmsim')
    >>> load_config("config/ctio.ini")
    >>> w = SpectrumFitWorkspace(filename, atmgrid_file_name=atmgrid_filename, verbose=1, plot=True, live_fit=False)
    >>> parameters.VERBOSE = True
    >>> run_spectrum_minimisation(w, method="newton")

    """
    my_logger = set_logger(__name__)
    guess = np.asarray(fit_workspace.p)
    if method != "newton":
        run_minimisation(fit_workspace, method=method)
    else:
        fit_workspace.simulation.fast_sim = True
        costs = np.array([fit_workspace.chisq(guess)])
        if parameters.DISPLAY and (parameters.DEBUG or fit_workspace.live_fit):
            fit_workspace.plot_fit()
        params_table = np.array([guess])
        my_logger.info(f"\n\tStart guess: {guess}\n\twith {fit_workspace.input_labels}")
        epsilon = 1e-4 * guess
        epsilon[epsilon == 0] = 1e-4
        epsilon[-1] = 0.001 * np.max(fit_workspace.data)

        fit_workspace.simulation.fast_sim = True
        fit_workspace.simulation.fix_psf_cube = False
        params_table, costs = run_gradient_descent(fit_workspace, guess, epsilon, params_table, costs,
                                                   fix=fit_workspace.fixed, xtol=1e-4, ftol=1 / fit_workspace.data.size,
                                                   niter=40)
        # fit_workspace.simulation.fast_sim = False
        # guess = fit_workspace.p
        # params_table, costs = run_gradient_descent(fit_workspace, guess, epsilon, params_table, costs,
        #                                          fix=fit_workspace.fixed, xtol=1e-4, ftol=1 / fit_workspace.data.size,
        #                                            niter=40)
        if fit_workspace.filename != "":
            parameters.SAVE = True
            ipar = np.array(np.where(np.array(fit_workspace.fixed).astype(int) == 0)[0])
            fit_workspace.plot_correlation_matrix(ipar)
            fit_workspace.save_parameters_summary(ipar, header=f"{fit_workspace.spectrum.date_obs}\n"
                                                               f"{costs[-1] / fit_workspace.data.size}")
            save_gradient_descent(fit_workspace, costs, params_table)
            fit_workspace.plot_fit()
            parameters.SAVE = False


if __name__ == "__main__":
    from argparse import ArgumentParser
    from spectractor.config import load_config
    from spectractor.fit.fitter import run_minimisation

    parser = ArgumentParser()
    parser.add_argument(dest="input", metavar='path', default=["tests/data/reduc_20170530_134_spectrum.fits"],
                        help="Input fits file name. It can be a list separated by spaces, or it can use * as wildcard.",
                        nargs='*')
    parser.add_argument("-d", "--debug", dest="debug", action="store_true",
                        help="Enter debug mode (more verbose and plots).", default=True)
    parser.add_argument("-v", "--verbose", dest="verbose", action="store_true",
                        help="Enter verbose (print more stuff).", default=False)
    parser.add_argument("-o", "--output_directory", dest="output_directory", default="outputs/",
                        help="Write results in given output directory (default: ./outputs/).")
    parser.add_argument("-l", "--logbook", dest="logbook", default="ctiofulllogbook_jun2017_v5.csv",
                        help="CSV logbook file. (default: ctiofulllogbook_jun2017_v5.csv).")
    parser.add_argument("-c", "--config", dest="config", default="config/ctio.ini",
                        help="INI config file. (default: config.ctio.ini).")
    args = parser.parse_args()

    parameters.VERBOSE = args.verbose
    if args.debug:
        parameters.DEBUG = True
        parameters.VERBOSE = True

    file_names = args.input

    load_config(args.config)

    filename = 'outputs/sim_20170530_134_spectrum.fits'
    atmgrid_filename = filename.replace('sim', 'reduc').replace('spectrum', 'atmsim')

    w = SpectrumFitWorkspace(filename, atmgrid_file_name=atmgrid_filename, nsteps=1000,
                             burnin=200, nbins=10, verbose=1, plot=True, live_fit=False)
    run_spectrum_minimisation(w, method="newton")
    w.decontaminate_order2()
    # fit_workspace.simulate(*fit_workspace.p)
    # fit_workspace.plot_fit()
    # run_emcee(fit_workspace, ln=lnprob_spectrum)
    # fit_workspace.analyze_chains()<|MERGE_RESOLUTION|>--- conflicted
+++ resolved
@@ -94,13 +94,8 @@
                              r"alpha_pix [pix]", "B"]
         self.axis_names = ["$A_1$", "$A_2$", "ozone", "PWV", "VAOD", "reso [pix]", r"$D_{CCD}$ [mm]",
                            r"$\alpha_{\mathrm{pix}}$ [pix]", "$B$"]
-<<<<<<< HEAD
-        self.bounds = [(0, 2), (0, 2/parameters.GRATING_ORDER_2OVER1), (300, 700), (0, 10), (0, 0.01), (-2, 2), (50, 60), (-0.5, 0.5),
-                       (-np.inf, np.inf)]
-=======
         self.bounds = [(0, 2), (0, 2/parameters.GRATING_ORDER_2OVER1), (300, 700), (0, 10), (0, 0.01),
                        (-2, 2), (50, 60), (-0.5, 0.5), (-np.inf, np.inf)]
->>>>>>> 23988b52
         if atmgrid_file_name != "":
             self.bounds[2] = (min(self.atmosphere.OZ_Points), max(self.atmosphere.OZ_Points))
             self.bounds[3] = (min(self.atmosphere.PWV_Points), max(self.atmosphere.PWV_Points))

import matplotlib.pyplot as plt
from mpl_toolkits.axes_grid1 import make_axes_locatable
import numpy as np
from scipy.interpolate import interp1d
import getCalspec
import copy

from spectractor import parameters
from spectractor.config import set_logger
from spectractor.extractor.spectrum import Spectrum
from spectractor.simulation.simulator import SpectrumSimulation
from spectractor.simulation.atmosphere import Atmosphere, AtmosphereGrid
from spectractor.fit.fitter import (FitWorkspace, FitParameters, run_minimisation_sigma_clipping, run_minimisation,
                                    write_fitparameter_json)
from spectractor.tools import plot_spectrum_simple

try:
    from gaiaspec import getGaia
except ModuleNotFoundError:
    getGaia = None
    
class SpectrumFitWorkspace(FitWorkspace):

    def __init__(self, spectrum, atmgrid_file_name="", fit_angstrom_exponent=False,
                 verbose=False, plot=False, live_fit=False, truth=None):
        """Class to fit a spectrum extracted with Spectractor.

        The spectrum is supposed to be the product of the star SED, the instrument throughput and the atmospheric
        transmission, contaminated eventually by a second order diffraction.
        The truth parameters are loaded from the file header if provided.
        If provided, the atmospheric grid is used for the atmospheric transmission simulations and interpolated
        with splines, otherwise Libradtran is called at each step (slower).

        Parameters
        ----------
        spectrum: Spectrum
            Spectrum object.
        atmgrid_file_name: str, optional
            Atmospheric grid file name (default: "").
        fit_angstrom_exponent: bool, optional
            If True, fit angstrom exponent (default: False).
        verbose: bool, optional
            Verbosity level (default: False).
        plot: bool, optional
            If True, many plots are produced (default: False).
        live_fit: bool, optional
            If True, many plots along the fitting procedure are produced to see convergence in live (default: False).
        truth: array_like, optional
            Array of truth parameters to compare with the best fit result (default: None).

        Examples
        --------

        >>> from spectractor.config import load_config
        >>> spec = Spectrum('tests/data/reduc_20170530_134_spectrum.fits')
        >>> parameters.SPECTRACTOR_ATMOSPHERE_SIM = "libradtran"
        >>> atmgrid_filename = spec.filename.replace('spectrum', 'atmsim')
        >>> w = SpectrumFitWorkspace(spec, atmgrid_file_name=atmgrid_filename, verbose=True, plot=True, live_fit=False)
        >>> lambdas, model, model_err = w.simulate(*w.params.values)
        >>> w.plot_fit()

        """
        self.my_logger = set_logger(self.__class__.__name__)
        if not getCalspec.is_calspec(spectrum.target.label):
            if getGaia is not None:
                is_gaiaspec = getGaia.is_gaiaspec(spectrum.target.label)
                is_gaia_full = False
                if is_gaiaspec == False:
                    is_gaia_full = getGaia.is_gaia_full(spectrum.target.label)
                if not is_gaiaspec:
                    if not is_gaia_full:
                        raise ValueError(f"{spectrum.target.label=} must be a CALSPEC or GAIA star.")
            else:
                raise ValueError(f"{spectrum.target.label=} must be a CALSPEC star according to getCalspec package.")
        self.spectrum = spectrum
        p = np.array([1, 0, 0.05, 1.2, 400, 5, 1, self.spectrum.header['D2CCD'], self.spectrum.header['PIXSHIFT'], 0])
        fixed = [False] * p.size
        fixed[0] = True
        fixed[1] = "A2_T" not in self.spectrum.header  # fit A2 only on sims to evaluate extraction biases
        fixed[5] = False
        # fixed[6:8] = [True, True]
        fixed[8] = True
        fixed[9] = True
        # fixed[-1] = True
        if not fit_angstrom_exponent:
            fixed[3] = True  # angstrom_exponent
        bounds = [(0, 2), (0, 2/parameters.GRATING_ORDER_2OVER1), (0, 10), (0, 3), (100, 700), (0, 20),
                       (0.5, 20),(p[7] - 5 * parameters.DISTANCE2CCD_ERR, p[7] + 5 * parameters.DISTANCE2CCD_ERR),
                  (-2, 2), (-np.inf, np.inf)]
        params = FitParameters(p, labels=["A1", "A2", "VAOD", "angstrom_exp", "ozone [db]", "PWV [mm]",
                                          "reso [nm]", r"D_CCD [mm]", r"alpha_pix [pix]", "B"],
                               axis_names=["$A_1$", "$A_2$", "VAOD", r'$\"a$', "ozone [db]", "PWV [mm]",
                                           "reso [nm]", r"$D_{CCD}$ [mm]", r"$\alpha_{\mathrm{pix}}$ [pix]", "$B$"],
                               bounds=bounds, fixed=fixed, truth=truth, filename=spectrum.filename)
        epsilon = 1e-4 * p
        epsilon[epsilon == 0] = 1e-4
        epsilon[-1] = 0.001 * np.max(self.spectrum.data)

        FitWorkspace.__init__(self, params, data=self.spectrum.data, data_cov = self.spectrum.cov_matrix, epsilon=epsilon,
                              verbose=verbose, plot=plot, live_fit=live_fit, file_name=spectrum.filename)
        if atmgrid_file_name == "":
            self.atmosphere = Atmosphere(self.spectrum.airmass, self.spectrum.pressure, self.spectrum.temperature)
            if self.atmosphere.emulator is not None:
                self.params.bounds[self.params.get_index("ozone [db]")] = (self.atmosphere.emulator.OZMIN, self.atmosphere.emulator.OZMAX)
                self.params.bounds[self.params.get_index("PWV [mm]")] = (self.atmosphere.emulator.PWVMIN, self.atmosphere.emulator.PWVMAX)
        else:
            self.use_grid = True
            self.atmosphere = AtmosphereGrid(spectrum_filename=spectrum.filename, atmgrid_filename=atmgrid_file_name)
            self.params.bounds[2] = (min(self.atmosphere.AER_Points), max(self.atmosphere.AER_Points))
            self.params.bounds[4] = (min(self.atmosphere.OZ_Points), max(self.atmosphere.OZ_Points))
            self.params.bounds[5] = (min(self.atmosphere.PWV_Points), max(self.atmosphere.PWV_Points))
            self.params.fixed[self.params.get_index("angstrom_exp")] = True  # angstrom exponent
            if parameters.VERBOSE:
                self.my_logger.info(f'\n\tUse atmospheric grid models from file {atmgrid_file_name}. ')
        self.params.values[self.params.get_index("angstrom_exp")] = self.atmosphere.angstrom_exponent_default
        self.lambdas = self.spectrum.lambdas
        self.fit_angstrom_exponent = fit_angstrom_exponent
        self.params.values[self.params.get_index("angstrom_exp")] = self.atmosphere.angstrom_exponent_default
        self.simulation = SpectrumSimulation(self.spectrum, atmosphere=self.atmosphere, fast_sim=True, with_adr=True)
        self.amplitude_truth = None
        self.lambdas_truth = None
        self.get_truth()

    def get_truth(self):
        """Load the truth parameters (if provided) from the file header.

        """
        if 'A1_T' in list(self.spectrum.header.keys()):
            A1_truth = self.spectrum.header['A1_T']
            A2_truth = 0 * self.spectrum.header['A2_T']
            ozone_truth = self.spectrum.header['OZONE_T']
            pwv_truth = self.spectrum.header['PWV_T']
            aerosols_truth = self.spectrum.header['VAOD_T']
            reso_truth = -1
            D_truth = self.spectrum.header['D2CCD_T']
            shift_truth = 0
            B_truth = 0
<<<<<<< HEAD
            self.truth = (A1_truth, A2_truth, aerosols_truth, ozone_truth, pwv_truth,
                          reso_truth, D_truth, shift_truth, B_truth)
            self.lambdas_truth = np.array(self.spectrum.header['LBDAS_T'][1:-1].split(), dtype=float)
            self.amplitude_truth = np.array(self.spectrum.header['AMPLIS_T'][1:-1].split(), dtype=float)
=======
            self.truth = (A1_truth, A2_truth, aerosols_truth, ozone_truth, pwv_truth, reso_truth, D_truth, shift_truth, B_truth)
            # self.lambdas_truth = np.fromstring(self.spectrum.header['LBDAS_T'][1:-1], sep=' ', dtype=float)
            # self.amplitude_truth = np.fromstring(self.spectrum.header['AMPLIS_T'][1:-1], sep=' ', dtype=float)
            self.lambdas_truth = np.array(self.spectrum.header['LBDAS_T'][1:-1].split(", "), dtype=float)
            self.amplitude_truth = np.array(self.spectrum.header['AMPLIS_T'][1:-1].split(", "), dtype=float)


>>>>>>> c67b420c
        else:
            self.truth = None

    def plot_spectrum_comparison_simple(self, ax, title='', extent=None, size=0.4):
        """Method to plot a spectrum issued from data and compare it with simulations.

        Parameters
        ----------
        ax: Axes
            Axes instance of shape (4, 2).
        title: str, optional
            Title for the simulation plot (default: '').
        extent: array_like, optional
            Extent argument for imshow to crop plots (default: None).
        size: float, optional
            Relative size of the residual pad (default: 0.4).
        """
        lambdas = self.spectrum.lambdas
        sub = np.where((lambdas > parameters.LAMBDA_MIN) & (lambdas < parameters.LAMBDA_MAX))
        if extent is not None:
            sub = np.where((lambdas > extent[0]) & (lambdas < extent[1]))
        bad_indices = None
        if len(self.outliers) > 0 or len(self.mask) > 0:
            bad_indices = np.array(list(self.get_bad_indices()) + list(self.mask)).astype(int)

        plot_spectrum_simple(ax, lambdas=lambdas, data=self.data, data_err=self.err,
                             units=self.spectrum.units)
        if bad_indices is not None:
            plot_spectrum_simple(ax, lambdas=lambdas[bad_indices], data=self.data[bad_indices], data_err=self.err[bad_indices],
                                 units=self.spectrum.units, color='gray')
        p0 = ax.plot(lambdas, self.model, label='model')
        ax.fill_between(lambdas, self.model - self.model_err,
                        self.model + self.model_err, alpha=0.3, color=p0[0].get_color())
        if self.amplitude_truth is not None:
            ax.plot(self.lambdas_truth, self.amplitude_truth, 'g', label="truth")
        # ax.plot(self.lambdas, self.model_noconv, label='before conv')
        if title != '':
            ax.set_title(title, fontsize=10)
        ax.legend()
        divider = make_axes_locatable(ax)
        ax2 = divider.append_axes("bottom", size=size, pad=0, sharex=ax)
        ax.figure.add_axes(ax2)
        min_positive = np.min(self.model[self.model > 0])
        idx = np.logical_not(np.isclose(self.model[sub], 0, atol=0.01 * min_positive))
        norm = np.sqrt(self.err[sub][idx]**2 + self.model_err[sub][idx]**2)
        residuals = (self.spectrum.data[sub][idx] - self.model[sub][idx]) / norm
        residuals_err = self.spectrum.err[sub][idx] / norm
        ax2.errorbar(lambdas[sub][idx], residuals, yerr=residuals_err, fmt='ro', markersize=2, label='(Data-Model)/Err')
        ax2.axhline(0, color=p0[0].get_color())
        ax2.grid(True)
        ylim = ax2.get_ylim()
        residuals_model = self.model_err[sub][idx] / norm
        ax2.fill_between(lambdas[sub][idx], -residuals_model, residuals_model, alpha=0.3, color=p0[0].get_color())
        std = np.nanstd(residuals)  # max(np.std(residuals), np.std(residuals_model))
        ax2.set_ylim(-5*std, 5*std)
        ax2.set_xlabel(ax.get_xlabel())
        # ax2.set_ylabel('(Data-Model)/Err', fontsize=10)
        ax2.legend()
        ax2.set_xlim((lambdas[sub][0], lambdas[sub][-1]))
        ax.set_xlim((lambdas[sub][0], lambdas[sub][-1]))
        ax.set_ylim((0.9 * np.min(self.spectrum.data[sub]), 1.1 * np.max(self.spectrum.data[sub])))
        ax.set_xticks(ax2.get_xticks()[1:-1])
        ax.get_yaxis().set_label_coords(-0.08, 0.6)
        # ax2.get_yaxis().set_label_coords(-0.11, 0.5)

    def simulate(self, A1, A2, aerosols, angstrom_exponent, ozone, pwv, reso, D, shift_x, B):
        """Interface method to simulate a spectrogram.

        Parameters
        ----------
        A1: float
            Main amplitude parameter.
        A2: float
            Relative amplitude of the order 2 spectrogram.
        aerosols: float
            Vertical Aerosols Optical Depth quantity for Libradtran (no units).
        angstrom_exponent: float
            Angstrom exponent for aerosols.
        ozone: float
            Ozone parameter for Libradtran (in db).
        pwv: float
            Precipitable Water Vapor quantity for Libradtran (in mm).
        reso: float
            Width of the Gaussian kernel to convolve the spectrum.
        D: float
            Distance between the CCD and the disperser (in mm).
        shift_x: float
            Shift of the order 0 position along the X axis (in pixels).
        B: float
            Amplitude of the simulated background (considered flat in ADUs).

        Returns
        -------
        lambdas: array_like
            Array of wavelengths (1D).
        model: array_like
            2D array of the spectrogram simulation.
        model_err: array_like
            2D array of the spectrogram simulation uncertainty.

        Examples
        --------
        >>> spec = Spectrum('tests/data/reduc_20170530_134_spectrum.fits')
        >>> parameters.VERBOSE = True
        >>> parameters.SPECTRACTOR_ATMOSPHERE_SIM = "libradtran"
        >>> atmgrid_filename = spec.filename.replace('spectrum', 'atmsim')
        >>> w = SpectrumFitWorkspace(spec, atmgrid_file_name=atmgrid_filename, verbose=True, plot=True, live_fit=False)
        >>> lambdas, model, model_err = w.simulate(*w.params.values)
        >>> w.plot_fit()

        """
        if not self.fit_angstrom_exponent:
            angstrom_exponent = None
        lambdas, model, model_err = self.simulation.simulate(A1, A2, aerosols, angstrom_exponent, ozone, pwv, reso, D, shift_x)
        if B != 0:
            model += B / (lambdas * np.gradient(lambdas))
        self.model = model
        self.model_err = model_err
        return lambdas, model, model_err

    def plot_fit(self):
        """Plot the fit result.

        Examples
        --------
        >>> parameters.VERBOSE = True
        >>> spec = Spectrum('tests/data/reduc_20170530_134_spectrum.fits')
        >>> parameters.SPECTRACTOR_ATMOSPHERE_SIM = "libradtran"
        >>> atmgrid_filename = spec.filename.replace('spectrum', 'atmsim')
        >>> w = SpectrumFitWorkspace(spec, atmgrid_file_name=atmgrid_filename, verbose=True, plot=True, live_fit=False)
        >>> lambdas, model, model_err = w.simulate(*w.params.values)
        >>> w.plot_fit()

        .. plot::
            :include-source:

            from spectractor.fit.fit_spectrum import SpectrumFitWorkspace
            spec = Spectrum('tests/data/reduc_20170530_134_spectrum.fits')
            atmgrid_filename = spec.filename.replace('spectrum', 'atmsim')
            fit_workspace = SpectrumFitWorkspace(spec, atmgrid_file_name=atmgrid_filename, verbose=True, plot=True, live_fit=False)
            A1, A2, aerosols, ozone, pwv, reso, D, shift_x = fit_workspace.p
            lambdas, model, model_err = fit_workspace.simulation.simulate(A1, A2, aerosols, ozone, pwv, reso, D, shift_x)
            fit_workspace.plot_fit()

        """
        fig = plt.figure(figsize=(12, 6))
        ax1 = plt.subplot(222)
        ax2 = plt.subplot(224)
        ax3 = plt.subplot(121)
        A1, A2, aerosols, angstrom_exponent, ozone, pwv, reso, D, shift, B = self.params.values
        self.title = f'A1={A1:.3f}, A2={A2:.3f}, PWV={pwv:.3f}, OZ={ozone:.3g}, VAOD={aerosols:.3f},\n ' \
                     f'reso={reso:.2f}pix, D={D:.2f}mm, shift={shift:.2f}pix, B={B:.2g}'
        # main plot
        self.plot_spectrum_comparison_simple(ax3, title="", size=0.8)
        # zoom O2
        if np.max(self.spectrum.lambdas) > 800 and np.min(self.spectrum.lambdas) < 730:
            self.plot_spectrum_comparison_simple(ax2, extent=[730, 800], title='Zoom $O_2$', size=0.8)
        else:
            ax2.remove()
        # zoom H2O
        if np.max(self.spectrum.lambdas) > 1000 and np.min(self.spectrum.lambdas) < 870:
            self.plot_spectrum_comparison_simple(ax1, extent=[870, 1000], title='Zoom $H_2 O$', size=0.8)
        else:
            ax1.remove()
        fig.tight_layout()
        if self.live_fit:  # pragma: no cover
            plt.draw()
            plt.pause(1e-8)
            plt.close()
        else:
            if parameters.DISPLAY and parameters.VERBOSE:
                plt.show()
            if parameters.PdfPages:
                parameters.PdfPages.savefig()
            if parameters.SAVE:
                figname = self.filename.replace('.fits', '_bestfit.pdf')
                self.my_logger.info(f'Save figure {figname}.')
                fig.savefig(figname, dpi=100, bbox_inches='tight', transparent=True)

    def decontaminate_order2(self):  # pragma: no cover
        lambdas = self.spectrum.lambdas
        lambdas_order2 = self.simulation.lambdas_order2
        A1, A2, aerosols, ozone, pwv, reso, D, shift, B = self.params.values
        lambdas_binwidths_order2 = np.gradient(lambdas_order2)
        lambdas_binwidths = np.gradient(lambdas)
        sim_conv = interp1d(lambdas, self.model * lambdas, kind="linear", bounds_error=False, fill_value=(0, 0))
        err_conv = interp1d(lambdas, self.model_err * lambdas, kind="linear", bounds_error=False, fill_value=(0, 0))
        spectrum_order2 = sim_conv(lambdas_order2) * lambdas_binwidths_order2 / lambdas_binwidths
        err_order2 = err_conv(lambdas_order2) * lambdas_binwidths_order2 / lambdas_binwidths
        self.model = (sim_conv(lambdas) - A2 * spectrum_order2) / lambdas
        self.model_err = (err_conv(lambdas) - A2 * err_order2) / lambdas


def lnprob_spectrum(p):  # pragma: no cover
    """Logarithmic likelihood function to maximize in MCMC exploration.

    Parameters
    ----------
    p: array_like
        Array of SpectrumFitWorkspace parameters.

    Returns
    -------
    lp: float
        Log of the likelihood function.

    """
    global w
    lp = w.lnprior(p)
    if not np.isfinite(lp):
        return -1e20
    return lp + w.lnlike(p)


def run_spectrum_minimisation(fit_workspace, method="newton", sigma_clip=20):
    """Interface function to fit spectrum simulation parameters to data.

    Parameters
    ----------
    fit_workspace: SpectrumFitWorkspace
        An instance of the SpectrogramFitWorkspace class.
    method: str, optional
        Fitting method (default: 'newton').

    Examples
    --------

    >>> spec = Spectrum('tests/data/reduc_20170530_134_spectrum.fits')
    >>> parameters.SPECTRACTOR_ATMOSPHERE_SIM = "libradtran"
    >>> atmgrid_filename = spec.filename.replace('spectrum', 'atmsim')
    >>> w = SpectrumFitWorkspace(spec, atmgrid_file_name=atmgrid_filename, verbose=True, plot=True, live_fit=False)
    >>> parameters.VERBOSE = True
    >>> run_spectrum_minimisation(w, method="newton")

    """
    my_logger = set_logger(__name__)
    guess = np.asarray(fit_workspace.params.values)
    if method != "newton":
        run_minimisation(fit_workspace, method=method)
    else:
        # fit_workspace.simulation.fast_sim = True
        fit_workspace.chisq(guess)
        if parameters.DISPLAY and (parameters.DEBUG or fit_workspace.live_fit):
            fit_workspace.plot_fit()

        # params_table = np.array([guess])
        my_logger.info(f"\n\tStart guess: {guess}\n\twith {fit_workspace.params.labels}")

        # fit_workspace.simulation.fast_sim = True
        # fit_workspace.simulation.fix_psf_cube = False
        # run_minimisation_sigma_clipping(fit_workspace, method="newton", epsilon=epsilon, fix=fit_workspace.fixed,
        #                                 xtol=1e-4, ftol=1 / fit_workspace.data.size, sigma_clip=10, niter_clip=3,
        #                                 verbose=False)

        fit_workspace.simulation.fast_sim = False
        fixed = copy.copy(fit_workspace.params.fixed)
        fit_workspace.params.fixed[6] = True
        run_minimisation(fit_workspace, method="newton", xtol=1e-3, ftol=100 / fit_workspace.data.size,
                         verbose=False)
        fit_workspace.params.fixed = fixed
        run_minimisation_sigma_clipping(fit_workspace, method="newton", xtol=1e-6,
                                        ftol=1 / fit_workspace.data.size, sigma_clip=sigma_clip, niter_clip=3, verbose=False)

        fit_workspace.params.plot_correlation_matrix()
        fit_workspace.plot_fit()
        if fit_workspace.filename != "":
            write_fitparameter_json(fit_workspace.params.json_filename, fit_workspace.params,
                                    extra={"chi2": fit_workspace.costs[-1] / fit_workspace.data.size,
                                           "date-obs": fit_workspace.spectrum.date_obs})
            # save_gradient_descent(fit_workspace, costs, params_table)


if __name__ == "__main__":
    import doctest

    doctest.testmod()<|MERGE_RESOLUTION|>--- conflicted
+++ resolved
@@ -135,20 +135,11 @@
             D_truth = self.spectrum.header['D2CCD_T']
             shift_truth = 0
             B_truth = 0
-<<<<<<< HEAD
-            self.truth = (A1_truth, A2_truth, aerosols_truth, ozone_truth, pwv_truth,
-                          reso_truth, D_truth, shift_truth, B_truth)
-            self.lambdas_truth = np.array(self.spectrum.header['LBDAS_T'][1:-1].split(), dtype=float)
-            self.amplitude_truth = np.array(self.spectrum.header['AMPLIS_T'][1:-1].split(), dtype=float)
-=======
             self.truth = (A1_truth, A2_truth, aerosols_truth, ozone_truth, pwv_truth, reso_truth, D_truth, shift_truth, B_truth)
-            # self.lambdas_truth = np.fromstring(self.spectrum.header['LBDAS_T'][1:-1], sep=' ', dtype=float)
-            # self.amplitude_truth = np.fromstring(self.spectrum.header['AMPLIS_T'][1:-1], sep=' ', dtype=float)
             self.lambdas_truth = np.array(self.spectrum.header['LBDAS_T'][1:-1].split(", "), dtype=float)
             self.amplitude_truth = np.array(self.spectrum.header['AMPLIS_T'][1:-1].split(", "), dtype=float)
 
 
->>>>>>> c67b420c
         else:
             self.truth = None
 

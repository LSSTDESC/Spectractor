import numpy as np
import matplotlib.pyplot as plt
import matplotlib.gridspec as gridspec
import matplotlib as mpl
import os
import copy

from spectractor import parameters
from spectractor.tools import fit_poly1d_outlier_removal, fit_poly2d_outlier_removal, plot_image_simple

from astropy.stats import SigmaClip
<<<<<<< HEAD
from photutils.background import Background2D, SExtractorBackground
from photutils.segmentation import detect_threshold, detect_sources
=======
from photutils import Background2D, SExtractorBackground
from photutils.segmentation import SegmentationImage, detect_threshold, detect_sources
>>>>>>> 3549ae5c

from scipy import ndimage
from scipy.signal import medfilt2d
from scipy import ndimage
from scipy.interpolate import RegularGridInterpolator


def _from_bkgd_interp_to_func(bgd_model_func_interp):
    def bgd_model_func(x, y):
        xx, yy = np.meshgrid(x, y, indexing='ij')
        return bgd_model_func_interp((xx, yy)).T

    return bgd_model_func


def remove_image_background_sextractor(data, sigma=3.0, box_size=(50, 50), filter_size=(3, 3), positive=False):
    sigma_clip = SigmaClip(sigma=sigma)
    bkg_estimator = SExtractorBackground()
    bkg = Background2D(data, box_size, filter_size=filter_size,
                       sigma_clip=sigma_clip, bkg_estimator=bkg_estimator)
    data_wo_bkg = data - bkg.background
    if positive:
        data_wo_bkg -= np.min(data_wo_bkg)
    if parameters.DEBUG:
        fig, ax = plt.subplots(1, 2, figsize=(11, 5))
        plot_image_simple(ax[0], bkg.background, scale="lin")
        plot_image_simple(ax[1], data_wo_bkg, scale="symlog")
        fig.tight_layout()
        plt.show()
        if parameters.PdfPages:
            parameters.PdfPages.savefig()
    return data_wo_bkg


def make_source_mask(data, nsigma, npixels, mask=None, sigclip_sigma=3.0,
                     sigclip_iters=5, dilate_size=11):
    """
    Make a source mask using source segmentation and binary dilation.

    This is a slight stripped down version of the method which was removed from
    photutils in 1.7.0.

    Parameters
    ----------
    data : 2D `~numpy.ndarray`
        The 2D array of the image.
    nsigma : float
        The number of standard deviations per pixel above the ``background``
        for which to consider a pixel as possibly being part of a source.
    npixels : int
        The minimum number of connected pixels, each greater than
        ``threshold``, that an object must have to be detected. ``npixels``
        must be a positive integer.
    mask : 2D bool `~numpy.ndarray`, optional
        A boolean mask with the same shape as ``data``, where a `True` value
        indicates the corresponding element of ``data`` is masked. Masked
        pixels are ignored when computing the image background statistics.
    sigclip_sigma : float, optional
        The number of standard deviations to use as the clipping limit when
        calculating the image background statistics.
    sigclip_iters : int, optional
        The maximum number of iterations to perform sigma clipping, or `None`
        to clip until convergence is achieved (i.e., continue until the last
        iteration clips nothing) when calculating the image background
        statistics.
    dilate_size : int, optional
        The size of the square array used to dilate the segmentation image.

    Returns
    -------
    mask : 2D bool `~numpy.ndarray`
        A 2D boolean image containing the source mask.
    """
    sigma_clip = SigmaClip(sigma=sigclip_sigma, maxiters=sigclip_iters)
    threshold = detect_threshold(data, nsigma, background=None, error=None,
                                 mask=mask, sigma_clip=sigma_clip)

    segm = detect_sources(data, threshold, npixels)
    if segm is None:
        return np.zeros(data.shape, dtype=bool)

    footprint = np.ones((dilate_size, dilate_size))
    # Replace with size= when photutils>=1.7 is enforced in rubin-env
    return segm.make_source_mask(footprint=footprint)


def extract_spectrogram_background_fit1D(data, err, deg=1, ws=(20, 30), pixel_step=1, sigma=5):
    """
    Fit a polynomial background slice per slice along the x axis,
    with outlier removal, on lateral bands defined by the ws parameter.

    Parameters
    ----------
    data: array
        The 2D array image. The transverse profile is fitted on the y direction for all pixels along the x direction.
    err: array
        The uncertainties related to the data array.
    deg: int
        Degree of the polynomial model for the background (default: 1).
    ws: list
        up/down region extension where the sky background is estimated with format [int, int] (default: [20,30])
    pixel_step: int, optional
        The step in pixels between the slices to be fitted (default: 1).
        The values for the skipped pixels are interpolated with splines from the fitted parameters.
    sigma: int
        Sigma for outlier rejection (default: 5).

    Returns
    -------
    bgd_model_func: callable
        A 2D function to model the extracted background

    Examples
    --------

    Build a mock spectrogram with random Poisson noise:

    >>> from spectractor.extractor.psf import MoffatGauss
    >>> from spectractor.extractor.chromaticpsf import ChromaticPSF
    >>> from spectractor import parameters
    >>> parameters.DEBUG = True
    >>> psf = MoffatGauss()
    >>> s0 = ChromaticPSF(psf, Nx=100, Ny=100, saturation=1000)
    >>> params = s0.generate_test_poly_params()
    >>> saturation = params[-1]
    >>> data = s0.build_spectrogram_image(params, mode="1D")
    >>> bgd = 10*np.ones_like(data)
    >>> data += bgd
    >>> data = np.random.poisson(data)
    >>> data_errors = np.sqrt(data+1)

    Fit the transverse profile:

    >>> bgd_model = extract_spectrogram_background_fit1D(data, data_errors, deg=1, ws=[30,50], sigma=5, pixel_step=1)

    """
    Ny, Nx = data.shape
    middle = Ny // 2
    index = np.arange(Ny)
    # Prepare the fit
    bgd_index = np.concatenate((np.arange(0, middle - ws[0]), np.arange(middle + ws[0], Ny))).astype(int)
    pixel_range = np.arange(0, Nx, pixel_step)
    bgd_model = np.zeros_like(data).astype(float)
    # Fit for pixels in pixel_range array
    for x in pixel_range:
        # fit the background with a polynomial function
        bgd = data[bgd_index, x]
        bgd_fit, outliers = fit_poly1d_outlier_removal(bgd_index, bgd, order=deg, sigma=sigma, niter=2)
        bgd_model[:, x] = bgd_fit(index)
    # Filter the background model
    bgd_model = medfilt2d(bgd_model, kernel_size=[3, 9])
    bgd_model_func_interp = RegularGridInterpolator((np.arange(Nx), index), bgd_model.T, method='linear',
                                                    bounds_error=False, fill_value=None)

    bgd_model_func = _from_bkgd_interp_to_func(bgd_model_func_interp)
    if parameters.DEBUG:
        fig, ax = plt.subplots(3, 1, figsize=(12, 6), sharex='all')
        bgd_bands = np.copy(data).astype(float)
        bgd_bands[middle - ws[0]:middle + ws[0], :] = np.nan
        im = ax[0].imshow(bgd_bands, origin='lower', aspect="auto", vmin=0)
        c = plt.colorbar(im, ax=ax[0])
        c.set_label(f'Data units (lin scale)')
        ax[0].set_title(f'Data background: mean={np.nanmean(bgd_bands):.3f}, std={np.nanstd(bgd_bands):.3f}')
        ax[0].set_xlabel(parameters.PLOT_XLABEL)
        ax[0].set_ylabel(parameters.PLOT_YLABEL)
        x = np.arange(Nx)
        y = np.arange(Ny)
        # noinspection PyTypeChecker
        b = bgd_model_func(x, y)
        im = ax[1].imshow(b, origin='lower', aspect="auto")
        ax[1].set_xlabel(parameters.PLOT_XLABEL)
        ax[1].set_ylabel(parameters.PLOT_YLABEL)
        c2 = plt.colorbar(im, ax=ax[1])
        c2.set_label(f'Data units (lin scale)')
        ax[1].set_title(f'Fitted background: mean={np.mean(b):.3f}, std={np.std(b):.3f}')
        res = (bgd_bands - b) / err
        im = ax[2].imshow(res, origin='lower', aspect="auto", vmin=-5, vmax=5)
        ax[2].set_xlabel(parameters.PLOT_XLABEL)
        ax[2].set_ylabel(parameters.PLOT_YLABEL)
        c2 = plt.colorbar(im, ax=ax[2])
        c2.set_label(f'Data units (lin scale)')
        ax[2].set_title(f'Pull: mean={np.nanmean(res):.3f}, std={np.nanstd(res):.3f}')
        fig.tight_layout()
        if parameters.DISPLAY:  # pragma: no cover
            plt.show()
        if parameters.PdfPages:
            parameters.PdfPages.savefig()
    return bgd_model_func

def make_source_mask(data, nsigma, npixels, mask=None, sigclip_sigma=3.0,
                     sigclip_iters=5, dilate_size=11):
    """
    Make a source mask using source segmentation and binary dilation.
    This is a slight stripped down version of the method which was removed from
    photutils in 1.7.0.
    Parameters
    ----------
    data : 2D `~numpy.ndarray`
        The 2D array of the image.
    nsigma : float
        The number of standard deviations per pixel above the ``background``
        for which to consider a pixel as possibly being part of a source.
    npixels : int
        The minimum number of connected pixels, each greater than
        ``threshold``, that an object must have to be detected. ``npixels``
        must be a positive integer.
    mask : 2D bool `~numpy.ndarray`, optional
        A boolean mask with the same shape as ``data``, where a `True` value
        indicates the corresponding element of ``data`` is masked. Masked
        pixels are ignored when computing the image background statistics.
    sigclip_sigma : float, optional
        The number of standard deviations to use as the clipping limit when
        calculating the image background statistics.
    sigclip_iters : int, optional
        The maximum number of iterations to perform sigma clipping, or `None`
        to clip until convergence is achieved (i.e., continue until the last
        iteration clips nothing) when calculating the image background
        statistics.
    dilate_size : int, optional
        The size of the square array used to dilate the segmentation image.
    Returns
    -------
    mask : 2D bool `~numpy.ndarray`
        A 2D boolean image containing the source mask.
    """
    sigma_clip = SigmaClip(sigma=sigclip_sigma, maxiters=sigclip_iters)
    threshold = detect_threshold(data, nsigma, background=None, error=None,
                                 mask=mask, sigma_clip=sigma_clip)

    segm = detect_sources(data, threshold, npixels)
    if segm is None:
        return np.zeros(data.shape, dtype=bool)

    footprint = np.ones((dilate_size, dilate_size))
    return ndimage.binary_dilation(segm.data.astype(bool), footprint)


def extract_spectrogram_background_sextractor(data, err, ws=(20, 30), mask_signal_region=True, Dy_disp_axis=None):
    """
    Use photutils library median filter to estimate background behgin the sources.

    Parameters
    ----------
    data: array
        The 2D array image. The transverse profile is fitted on the y direction for all pixels along the x direction.
    err: array
        The uncertainties related to the data array.
    ws: list
        up/down region extension where the sky background is estimated with format [int, int] (default: [20,30])
    mask_signal_region: bool
        If True, the signal region is masked with np.nan values (default: True)
    Dy_disp_axis: array, optional
       Vertical position of the dispersion axis (default: None). If None, use the middle of the spectrogram instead.

    Returns
    -------
    bgd_model_func: callable
        A 2D function to model the extracted background.
    bgd_res: array_like
        The background residuals normalized with their uncertainties.
    bgd_rms: array_like
        The background RMS.

    Examples
    --------

    Build a mock spectrogram with random Poisson noise:

    >>> from spectractor.extractor.psf import MoffatGauss
    >>> from spectractor.extractor.chromaticpsf import ChromaticPSF
    >>> from spectractor import parameters
    >>> parameters.DEBUG = True
    >>> psf = MoffatGauss()
    >>> s0 = ChromaticPSF(psf, Nx=100, Ny=200, saturation=1000)
    >>> params = s0.generate_test_poly_params()
    >>> saturation = params[-1]
    >>> data = s0.build_spectrogram_image(params, mode="1D")
    >>> bgd = 10*np.ones_like(data)
    >>> data += bgd
    >>> data = np.random.poisson(data)
    >>> data_errors = np.sqrt(data+1)

    Fit the transverse profile:

    >>> bgd_model, _, _ = extract_spectrogram_background_sextractor(data, data_errors, ws=[60,100], mask_signal_region=True)

    """
    Ny, Nx = data.shape
    if Dy_disp_axis is None:
        Dy_disp_axis = np.ones(Nx) * (Ny // 2)

<<<<<<< HEAD
    # first estimate of median background
    filter_size = parameters.PIXWIDTH_BOXSIZE // 2
    if filter_size % 2 == 0:  # must be odd since photutils 1.5.0
        filter_size += 1

=======
>>>>>>> 3549ae5c
    # mask sources
    mask = make_source_mask(data, nsigma=3, npixels=5, dilate_size=11)

    # mask null edges on rotated maps
    mask += data == 0
    # Estimate the background in the two lateral bands together
    sigma_clip = SigmaClip(sigma=3.)
    bkg_estimator = SExtractorBackground()
    bgd_bands = np.copy(data).astype(float)
    if mask_signal_region:
        for dx in range(Nx):
            bgd_bands[int(Dy_disp_axis[dx] - ws[0]):int(Dy_disp_axis[dx] + ws[0]), dx] = np.nan
            mask += (np.isnan(bgd_bands))
    bkg = Background2D(data, (parameters.PIXWIDTH_BOXSIZE, parameters.PIXWIDTH_BOXSIZE),
                       filter_size=(filter_size, filter_size),
                       sigma_clip=sigma_clip, bkg_estimator=bkg_estimator,
                       mask=mask)
    # reset at zero the edges
    bkg.background[data == 0] = 0
    bgd_model_func_interp = RegularGridInterpolator((np.arange(Nx), np.arange(Ny)), bkg.background.T, method='linear',
                                                    bounds_error=False, fill_value=None)

    bgd_model_func = _from_bkgd_interp_to_func(bgd_model_func_interp)
    bgd_res = ((data - bkg.background)/err)
    bgd_res[mask] = np.nan

    if parameters.DEBUG:
        gs = gridspec.GridSpec(3, 2, width_ratios=[4, 1], height_ratios=[1, 1, 1], wspace=0.1, hspace=0.04,
                               right=0.98, left=0.1, top=0.98, bottom=0.1)
        fig = plt.figure(figsize=(7, 5))
        ax0 = plt.subplot(gs[0, 0])
        ax1 = plt.subplot(gs[1, 0])
        ax2 = plt.subplot(gs[2, 0])
        ax3 = plt.subplot(gs[:, 1])
        mean = np.nanmean(bgd_bands)
        std = np.nanstd(bgd_bands)
        cmap = copy.copy(mpl.colormaps["viridis"])
        cmap.set_bad(color='lightgrey')
        bgd_bands[mask] = np.nan
        data_to_plot = np.copy(data).astype(float)
        data_to_plot[mask] = np.nan
        im = ax0.imshow(data_to_plot, origin='lower', aspect="auto", vmin=mean - 3 * std, vmax=mean + 3 * std, cmap=cmap)
        # ax0.imshow(segment_map, origin='lower', cmap=segment_map.cmap, interpolation='nearest', aspect="auto", alpha=0.5)
        v1 = np.linspace(mean - 3 * std, mean + 3 * std, 5, endpoint=True)
        cb = plt.colorbar(im, ticks=v1, ax=ax0, label=f'Data units')
        cb.ax.set_yticklabels(["{:2.0f}".format(i) for i in v1])
        ax0.text(0.05, 0.95, f'Data background', color="white",
                 horizontalalignment='left', verticalalignment='top', transform=ax0.transAxes)  # : mean={np.mean(b):.3f}, std={np.std(b):.3f}')
        ax0.set_xlabel(parameters.PLOT_XLABEL)
        ax0.set_ylabel(parameters.PLOT_YLABEL)
        ax0.set_xticks([])
        ax1.set_xticks([])
        bkg.plot_meshes(outlines=True, color='red', ax=ax1, linewidth=0.5)
        b = bkg.background
        im = ax1.imshow(b, origin='lower', aspect="auto", vmin=mean - 3 * std, vmax=mean + 3 * std, cmap=cmap)
        ax1.set_xlabel(parameters.PLOT_XLABEL)
        ax1.set_ylabel(parameters.PLOT_YLABEL)
        cb1 = plt.colorbar(im, ticks=v1, ax=ax1, label=f'Data units')
        cb1.ax.set_yticklabels(["{:2.0f}".format(i) for i in v1])
        ax1.text(0.05, 0.95, f'Fitted background', color="white",
                 horizontalalignment='left', verticalalignment='top', transform=ax1.transAxes)  # : mean={np.mean(b):.3f}, std={np.std(b):.3f}')
        res = (data_to_plot - b) / err
        im = ax2.imshow(res, origin='lower', aspect="auto", vmin=-5, vmax=5, cmap=cmap)
        ax2.set_xlabel(parameters.PLOT_XLABEL)
        ax2.set_ylabel(parameters.PLOT_YLABEL)
        ax2.text(0.05, 0.95, f'Pull: mean={np.nanmean(res):.3f}, std={np.nanstd(res):.3f}', color="white",
                 horizontalalignment='left', verticalalignment='top', transform=ax2.transAxes)  # : mean={np.mean(b):.3f}, std={np.std(b):.3f}')
        v1 = np.array([-5, -2, 0, 2, 5])
        cb2 = plt.colorbar(im, ticks=v1, ax=ax2, label=f'')
        cb2.ax.set_yticklabels(["{:1.0f}".format(i) for i in v1])
        # ax3.set_title(f'Pull')  #  mean={np.nanmean(res):.3f}, std={np.nanstd(res):.3f}')
        hist_res = res[~np.isnan(res)].flatten()
        hist_res = hist_res[hist_res < 5]
        hist_res = hist_res[hist_res > -5]
        ax3.hist(hist_res, bins=10)
        ax3.grid()
        ax3.set_yticks([])
        # ax3.set_xlim((-5, 5))
        # ax3.set_xticks(v1)
        ax3.set_xlabel('Pull distribution')
        # fig.tight_layout()
        if parameters.LSST_SAVEFIGPATH:  # pragma: no cover
            fig.savefig(os.path.join(parameters.LSST_SAVEFIGPATH, 'background_extraction.pdf'))
        if parameters.DISPLAY:  # pragma: no cover
            plt.show()
    return bgd_model_func, bgd_res, bkg.background_rms


def extract_spectrogram_background_poly2D(data, deg=1, ws=(20, 30), pixel_step=1, sigma=5):
    """
    Fit a 2D polynomial background with outlier removal, on lateral bands defined by the ws parameter.

    Parameters
    ----------
    data: array
        The 2D array image. The transverse profile is fitted on the y direction for all pixels along the x direction.
    deg: int
        Degree of the polynomial model for the background (default: 1).
    ws: list
        up/down region extension where the sky background is estimated with format [int, int] (default: [20,30])
    pixel_step: int, optional
        The step in pixels between the slices to be fitted (default: 1).
        The values for the skipped pixels are interpolated with splines from the fitted parameters.
    sigma: int
        Sigma for outlier rejection (default: 5).

    Returns
    -------
    bgd_model_func: callable
        A 2D function to model the extracted background

    Examples
    --------

    Build a mock spectrogram with random Poisson noise:

    >>> from spectractor.extractor.psf import MoffatGauss
    >>> from spectractor.extractor.chromaticpsf import ChromaticPSF
    >>> from spectractor import parameters
    >>> parameters.DEBUG = True
    >>> psf = MoffatGauss()
    >>> s0 = ChromaticPSF(psf, Nx=100, Ny=100, saturation=1000)
    >>> params = s0.generate_test_poly_params()
    >>> saturation = params[-1]
    >>> data = s0.build_spectrogram_image(params, mode="1D")
    >>> bgd = 10.*np.ones_like(data)
    >>> xx, yy = np.meshgrid(np.arange(s0.Nx), np.arange(s0.Ny))
    >>> bgd += 1000*np.exp(-((xx-20)**2+(yy-10)**2)/(2*2))
    >>> data += bgd
    >>> data = np.random.poisson(data)
    >>> data_errors = np.sqrt(data+1)

    Fit the transverse profile:

    >>> bgd_model_func = extract_spectrogram_background_poly2D(data, deg=1, ws=[30,50], sigma=5, pixel_step=1)

    """
    Ny, Nx = data.shape
    middle = Ny // 2
    # Prepare the fit
    bgd_index = np.concatenate((np.arange(0, middle - ws[0]), np.arange(middle + ws[0], Ny))).astype(int)
    pixel_range = np.arange(0, Nx, pixel_step)
    # Concatenate the background lateral bounds
    bgd_bands = data[bgd_index, :]
    bgd_bands = bgd_bands[:, pixel_range]
    bgd_bands = bgd_bands.astype(float)
    # Fit a 1 degree 2D polynomial function with outlier removal
    xx, yy = np.meshgrid(pixel_range, bgd_index)
    bgd_model_func = fit_poly2d_outlier_removal(xx, yy, bgd_bands, order=deg, sigma=sigma, niter=20)
    bgd_model_func_interp = RegularGridInterpolator((pixel_range, bgd_index), bgd_model_func(xx, yy).T, method='linear',
                                                     bounds_error=False, fill_value=None)

    bgd_model_func = _from_bkgd_interp_to_func(bgd_model_func_interp)

    if parameters.DEBUG:
        fig, ax = plt.subplots(2, 1, figsize=(12, 6), sharex='all')
        bgd_bands = np.copy(data).astype(float)
        bgd_bands[middle - ws[0]:middle + ws[0], :] = np.nan
        im = ax[0].imshow(bgd_bands, origin='lower', aspect="auto", vmin=0)
        c = plt.colorbar(im, ax=ax[0])
        c.set_label(f'Data units (lin scale)')
        ax[0].set_title(f'Data background: mean={np.nanmean(bgd_bands):.3f}, std={np.nanstd(bgd_bands):.3f}')
        ax[0].set_xlabel(parameters.PLOT_XLABEL)
        ax[0].set_ylabel(parameters.PLOT_YLABEL)
        # noinspection PyTypeChecker
        b = bgd_model_func(np.arange(Nx), np.arange(Ny))
        im = ax[1].imshow(b, origin='lower', aspect="auto")
        ax[1].set_xlabel(parameters.PLOT_XLABEL)
        ax[1].set_ylabel(parameters.PLOT_YLABEL)
        c2 = plt.colorbar(im, ax=ax[1])
        c2.set_label(f'Data units (lin scale)')
        ax[1].set_title(f'Fitted background: mean={np.mean(b):.3f}, std={np.std(b):.3f}')
        fig.tight_layout()
        if parameters.DISPLAY:  # pragma: no cover
            plt.show()
        if parameters.PdfPages:
            parameters.PdfPages.savefig()
    return bgd_model_func


if __name__ == "__main__":
    import doctest

    doctest.testmod()<|MERGE_RESOLUTION|>--- conflicted
+++ resolved
@@ -9,15 +9,9 @@
 from spectractor.tools import fit_poly1d_outlier_removal, fit_poly2d_outlier_removal, plot_image_simple
 
 from astropy.stats import SigmaClip
-<<<<<<< HEAD
 from photutils.background import Background2D, SExtractorBackground
 from photutils.segmentation import detect_threshold, detect_sources
-=======
-from photutils import Background2D, SExtractorBackground
-from photutils.segmentation import SegmentationImage, detect_threshold, detect_sources
->>>>>>> 3549ae5c
-
-from scipy import ndimage
+
 from scipy.signal import medfilt2d
 from scipy import ndimage
 from scipy.interpolate import RegularGridInterpolator
@@ -205,53 +199,6 @@
             parameters.PdfPages.savefig()
     return bgd_model_func
 
-def make_source_mask(data, nsigma, npixels, mask=None, sigclip_sigma=3.0,
-                     sigclip_iters=5, dilate_size=11):
-    """
-    Make a source mask using source segmentation and binary dilation.
-    This is a slight stripped down version of the method which was removed from
-    photutils in 1.7.0.
-    Parameters
-    ----------
-    data : 2D `~numpy.ndarray`
-        The 2D array of the image.
-    nsigma : float
-        The number of standard deviations per pixel above the ``background``
-        for which to consider a pixel as possibly being part of a source.
-    npixels : int
-        The minimum number of connected pixels, each greater than
-        ``threshold``, that an object must have to be detected. ``npixels``
-        must be a positive integer.
-    mask : 2D bool `~numpy.ndarray`, optional
-        A boolean mask with the same shape as ``data``, where a `True` value
-        indicates the corresponding element of ``data`` is masked. Masked
-        pixels are ignored when computing the image background statistics.
-    sigclip_sigma : float, optional
-        The number of standard deviations to use as the clipping limit when
-        calculating the image background statistics.
-    sigclip_iters : int, optional
-        The maximum number of iterations to perform sigma clipping, or `None`
-        to clip until convergence is achieved (i.e., continue until the last
-        iteration clips nothing) when calculating the image background
-        statistics.
-    dilate_size : int, optional
-        The size of the square array used to dilate the segmentation image.
-    Returns
-    -------
-    mask : 2D bool `~numpy.ndarray`
-        A 2D boolean image containing the source mask.
-    """
-    sigma_clip = SigmaClip(sigma=sigclip_sigma, maxiters=sigclip_iters)
-    threshold = detect_threshold(data, nsigma, background=None, error=None,
-                                 mask=mask, sigma_clip=sigma_clip)
-
-    segm = detect_sources(data, threshold, npixels)
-    if segm is None:
-        return np.zeros(data.shape, dtype=bool)
-
-    footprint = np.ones((dilate_size, dilate_size))
-    return ndimage.binary_dilation(segm.data.astype(bool), footprint)
-
 
 def extract_spectrogram_background_sextractor(data, err, ws=(20, 30), mask_signal_region=True, Dy_disp_axis=None):
     """
@@ -307,14 +254,11 @@
     if Dy_disp_axis is None:
         Dy_disp_axis = np.ones(Nx) * (Ny // 2)
 
-<<<<<<< HEAD
     # first estimate of median background
     filter_size = parameters.PIXWIDTH_BOXSIZE // 2
     if filter_size % 2 == 0:  # must be odd since photutils 1.5.0
         filter_size += 1
 
-=======
->>>>>>> 3549ae5c
     # mask sources
     mask = make_source_mask(data, nsigma=3, npixels=5, dilate_size=11)
 

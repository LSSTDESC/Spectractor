--- conflicted
+++ resolved
@@ -85,7 +85,7 @@
                               obstime=self.header['DATE-OBS'])
         self.my_logger.info('\n\tImage loaded')
         # compute CCD gain map
-        self.build_gain_map()
+        self.build_CTIO_gain_map()
         self.compute_parallactic_angle()
 
     def load_LPNHE_image(self, file_name):
@@ -113,12 +113,8 @@
         save_fits(output_file_name, self.header, self.data, overwrite=overwrite)
         self.my_logger.info('\n\tImage saved in %s' % output_file_name)
 
-    def build_gain_map(self):
-<<<<<<< HEAD
-        size = parameters.IMSIZE
-=======
-        l = parameters.CCD_IMSIZE
->>>>>>> a4378204
+    def build_CTIO_gain_map(self):
+        size = parameters.CCD_IMSIZE
         self.gain = np.zeros_like(self.data)
         # ampli 11
         self.gain[0:size // 2, 0:size // 2] = self.header['GTGAIN11']
@@ -161,11 +157,7 @@
         return self.parallactic_angle
 
     def plot_image_simple(self, ax, data=None, scale="lin", title="", units="Image units", plot_stats=False,
-<<<<<<< HEAD
-                          target_pixcoords=None, vmin=None, vmax=None):
-=======
                           target_pixcoords=None, vmin=None, vmax=None, aspect=None):
->>>>>>> a4378204
         if data is None:
             data = np.copy(self.data)
         if plot_stats:
@@ -194,11 +186,7 @@
                        label='Target', linewidth=2)
 
     def plot_image(self, data=None, scale="lin", title="", units="Image units", plot_stats=False,
-<<<<<<< HEAD
-                   target_pixcoords=None, figsize=[9.3, 8]):
-=======
                    target_pixcoords=None, figsize=[9.3, 8], aspect=None):
->>>>>>> a4378204
         fig, ax = plt.subplots(1, 1, figsize=figsize)
         self.plot_image_simple(ax, data=data, scale=scale, title=title, units=units, plot_stats=plot_stats,
                                target_pixcoords=target_pixcoords, aspect=aspect)
@@ -375,11 +363,7 @@
     # debugging plots
     if parameters.DEBUG:
         f, (ax1, ax2, ax3) = plt.subplots(1, 3, figsize=(15, 4))
-<<<<<<< HEAD
         vmin = 0
-=======
-        vmin = 0  # np.nanmin(sub_image_subtracted)
->>>>>>> a4378204
         vmax = np.nanmax(sub_image)
         image.plot_image_simple(ax1, data=sub_image, scale="lin", title="", units=image.units,
                                 target_pixcoords=[new_avX, new_avY], vmin=vmin, vmax=vmax)
@@ -424,11 +408,6 @@
     theta_guess = image.disperser.theta(image.target_pixcoords)
     mask2 = np.where(np.abs(theta - theta_guess) > deg_threshold)
     theta_mask[mask2] = np.nan
-<<<<<<< HEAD
-    theta_hist = theta_mask[~np.isnan(theta_mask)].flatten()
-    theta_median = float(np.median(theta_hist))
-    theta_critical = 180. * np.arctan(20. / parameters.IMSIZE) / np.pi
-=======
     theta_mask = theta_mask[2:-2,2:-2]
     theta_hist = theta_mask[~np.isnan(theta_mask)].flatten()
     if parameters.OBS_OBJECT_TYPE != 'STAR':
@@ -436,9 +415,8 @@
         p = np.polyfit(pixels[1], pixels[0], deg=1)
         theta_median = np.arctan(p[0]) * 180/np.pi
     else:
-        theta_median = np.median(theta_hist)
+        theta_median = float(np.median(theta_hist))
     theta_critical = 180. * np.arctan(20. / parameters.CCD_IMSIZE) / np.pi
->>>>>>> a4378204
     image.header['THETAFIT'] = theta_median
     image.header.comments['THETAFIT'] = '[USED] rotation angle from the Hessian analysis'
     image.header['THETAINT'] = theta_guess
@@ -487,17 +465,10 @@
                                 scale="log", title='Raw image (log10 scale)', units=image.units,
                                 target_pixcoords=(image.target_pixcoords[0] - margin, 2*parameters.YWINDOW), aspect='auto')
         ax1.plot([0, image.data.shape[0] - 2 * margin], [parameters.YWINDOW, parameters.YWINDOW], 'k-')
-<<<<<<< HEAD
-        image.plot_image_simple(ax2, data=image.data_rotated[y0 - parameters.YWINDOW:y0 + parameters.YWINDOW,
-                                          margin:-margin], scale="log", title='Turned image (log10 scale)',
-                                units=image.units, target_pixcoords=image.target_pixcoords_rotated)
-        ax2.plot([0, image.data_rotated.shape[0] - 2 * margin], [parameters.YWINDOW, parameters.YWINDOW], 'k-')
-=======
         image.plot_image_simple(ax2, data=image.data_rotated[max(0,y0 - 2*parameters.YWINDOW):
                                                              min(y0 + 2*parameters.YWINDOW, image.data.shape[0]), margin:-margin], scale="log", title='Turned image (log10 scale)',
                                 units=image.units, target_pixcoords=image.target_pixcoords_rotated, aspect='auto')
         ax2.plot([0, image.data_rotated.shape[0] - 2 * margin], [2*parameters.YWINDOW, 2*parameters.YWINDOW], 'k-')
         f.tight_layout()
->>>>>>> a4378204
         if parameters.DISPLAY:
             plt.show()
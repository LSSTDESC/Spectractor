--- conflicted
+++ resolved
@@ -585,8 +585,6 @@
     image.gain = float(parameters.CCD_GAIN) * np.ones_like(image.data)
     parameters.CCD_IMSIZE = image.data.shape[1]
     image.disperser_label = image.header['GRATING']
-<<<<<<< HEAD
-    image.read_out_noise = np.zeros_like(image.data)
     # image.dec = image.header['DEC']
     # image.hour_angle = image.header['HA']
     # image.temperature = image.header['OUTTEMP']
@@ -596,9 +594,7 @@
     # image.ypixsize = image.header['YPIXSIZE']
     parameters.OBS_ALTITUDE = image.header['OBS-ELEV']
     parameters.OBS_LATITUDE = image.header['OBS-LAT']
-=======
     image.read_out_noise = 8.5*np.ones_like(image.data)
->>>>>>> 108fba88
 
 
 def find_target(image, guess=None, rotated=False, use_wcs=True):

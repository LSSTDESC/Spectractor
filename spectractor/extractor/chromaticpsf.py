--- conflicted
+++ resolved
@@ -2094,17 +2094,11 @@
         self.mask = list(self.mask_before_mask) + list(np.where(mask)[0])
         self.mask = list(set(self.mask))
         W = np.copy(self.W_before_mask.data.ravel())
-<<<<<<< HEAD
-        W[self.mask] = 0
-        self.W = sparse.diags(W, dtype="float32", format="dia")
-        self.sqrtW = self.W.sqrt()
-=======
         self.mask = list(np.copy(self.mask_before_mask))
         self.mask += list(np.where(mask)[0])
         self.mask = list(set(self.mask))
         W[self.mask] = 0
         self.W = sparse.diags(W, dtype="float32", format="dia")
->>>>>>> 7341b46a
 
     def simulate(self, *shape_params):
         r"""

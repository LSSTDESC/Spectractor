--- conflicted
+++ resolved
@@ -1813,18 +1813,11 @@
             # first fit order 0 terms
             w.my_logger.info("\n\tFit order 0 parameters...")
             fixed_default = np.copy(w.params.fixed)
-<<<<<<< HEAD
-            w.params.fixed = [True] * w.params.ndim
-=======
             # fix higher order coefficients of polynomes
->>>>>>> f331c7c3
             for k in range(w.params.ndim):
                 if "_0" not in w.params.labels[k] and not w.params.fixed[k]:
                     w.params.fixed[k] = True  # _k parameters that are yet fixed
                     w.params.values[k] = 0.0  # set them to zero
-<<<<<<< HEAD
-            run_minimisation(w, method="newton", ftol=100 / (w.Nx * w.Ny), xtol=1e-3, niter=10, verbose=verbose, with_line_search=False)
-=======
             # if zero order coefficient is closer than 5% to its bound, change the value
             for k, name in enumerate(self.psf.params.labels):
                 if name == 'amplitude':
@@ -1836,7 +1829,6 @@
                 if (val-self.psf.params.bounds[k][1]) < 0.05 * val:
                     w.params.values[ind] = max(val * 0.95, self.psf.params.bounds[k][0])
             run_minimisation(w, method="newton", ftol=1 / (w.Nx * w.Ny), xtol=1e-6, niter=20, verbose=verbose, with_line_search=False)
->>>>>>> f331c7c3
             # then fit all parameters together
             w.my_logger.info("\n\tFit all ChromaticPSF parameters...")
             w.params.fixed = fixed_default

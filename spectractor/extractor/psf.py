--- conflicted
+++ resolved
@@ -1059,13 +1059,6 @@
     if 0 not in pixel_range:
         pixel_range.append(0)
     pixel_range = np.array(pixel_range)
-<<<<<<< HEAD
-    bgd_model = np.zeros_like(data).astype(float)
-
-
-    # loop on pixels
-=======
->>>>>>> 52ee05c8
     for x in pixel_range:
         guess = np.copy(guess)
         if x == ymax_index:
@@ -1153,15 +1146,9 @@
 
 
         if live_fit:
-<<<<<<< HEAD
-            plot_transverse_PSF1D_profile(x, index, bgd_index, data, err, fit, bgd_fit, guess,
+            plot_transverse_PSF1D_profile(x, index, bgd_index, data, err, fit, bgd_model_func, guess,
                                           PSF_guess,  outliers, sigma, live_fit,reduced_chi2)
-
-
-=======
-            plot_transverse_PSF1D_profile(x, index, bgd_index, data, err, fit, bgd_model_func, guess,
-                                          PSF_guess,  outliers, sigma, live_fit)
->>>>>>> 52ee05c8
+                
     # interpolate the skipped pixels with splines
     x = np.arange(Nx)
     xp = np.array(sorted(set(list(pixel_range))))
@@ -1175,35 +1162,11 @@
                                    fill_value='extrapolate')(x)
     s.poly_params = s.from_profile_params_to_poly_params(s.profile_params)
     s.from_profile_params_to_shape_params(s.profile_params)
-<<<<<<< HEAD
-    # prepare the background model
-    # interpolate the grid
-    bgd_fit = bgd_model[:, xp]
-    bgd_model_func = interp2d(xp, index, bgd_fit, kind='linear', bounds_error=False, fill_value=None)
-
-
-    if parameters.DEBUG:
-        # fig, ax = plt.subplots(1,3, figsize=(12,4))
-        # noinspection PyTypeChecker
-        b = bgd_model_func(x, index)
-        im = plt.imshow(b, origin='auto', aspect="auto")
-        plt.colorbar(im)
-        plt.title('Fitted background')
-        if parameters.DISPLAY:
-            plt.show()
-=======
     return s
->>>>>>> 52ee05c8
-
-
-<<<<<<< HEAD
-
-def plot_transverse_PSF1D_profile(x, indices, bgd_indices, data, err, fit=None, bgd_fit=None,
-                                  params=None, PSF_guess=None, outliers=[], sigma=3, live_fit=False,chi2=-1.):
-=======
+
+
 def plot_transverse_PSF1D_profile(x, indices, bgd_indices, data, err, fit=None, bgd_model_func=None,
-                                  params=None, PSF_guess=None, outliers=[], sigma=3, live_fit=False):
->>>>>>> 52ee05c8
+                                  params=None, PSF_guess=None, outliers=[], sigma=3, live_fit=False,chi2=-1):
     """Plot the transverse profile of  the spectrogram.
 
     This plot function is called in transverse_PSF1D_profile if live_fit option is True.

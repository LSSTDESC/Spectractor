--- conflicted
+++ resolved
@@ -317,31 +317,6 @@
                     'flux(U)', 'flux(B)', 'flux(V)', 'flux(R)', 'flux(I)', 'flux(J)', 'sptype',
                     'parallax', 'pm', 'z_value'
                 )
-<<<<<<< HEAD
-                ra_key = "RA"
-                dec_key = "DEC"
-                redshift_key = "Z_VALUE"
-            try:
-                self.simbad_table = simbadQuerier.query_object(astroquery_label)
-            except (ProxyError, DALServiceError) as err:
-                self.my_logger.warning(f"Simbad proxy error: {err}")
-                self.simbad_table = None
-
-            date_reference="J2000"
-            if self.simbad_table is not None:
-                if self.verbose or True:
-                    self.my_logger.info(f'\n\tSimbad:\n{self.simbad_table}')
-                if _USE_NEW_SIMBAD:
-                    self.radec_position = SkyCoord(self.simbad_table[ra_key][0],
-                                                   self.simbad_table[dec_key][0], obstime=date_reference,
-                                                   unit="deg", frame='icrs', equinox="J2000")
-                else:
-                    self.radec_position = SkyCoord(self.simbad_table[ra_key][0] + ' ' + self.simbad_table[dec_key][0],
-                                                   unit=(u.hourangle, u.deg),
-                                                   frame='icrs', obstime=date_reference, equinox="J2000")
-                if not np.ma.is_masked(self.simbad_table[redshift_key][0]):
-                    self.redshift = float(self.simbad_table[redshift_key][0])
-=======
             self.my_logger.debug(f"\n\tDownload {self.label} coordinates from Simbad...")
             self.simbad_table = simbadQuerier.query_object(astroquery_label)
             self.simbad_table.write(os.path.join(cache_location,f"{cache_file}.ecsv"), overwrite=True)
@@ -359,7 +334,6 @@
                 self.my_logger.info(f'\n\tSimbad:\n{self.simbad_table}')
             if _USE_NEW_SIMBAD:
                 self.radec_position = SkyCoord(self.simbad_table[ra_key][0], self.simbad_table[dec_key][0], unit="deg")
->>>>>>> f331c7c3
             else:
                 self.radec_position = SkyCoord(
                     self.simbad_table[ra_key][0] + ' ' + self.simbad_table[dec_key][0], unit=(u.hourangle, u.deg)

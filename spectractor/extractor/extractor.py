--- conflicted
+++ resolved
@@ -967,10 +967,6 @@
             w.spectrum.convert_from_flam_to_ADUrate()
 
             # Mask forgotten cosmics
-<<<<<<< HEAD
-=======
-            from spectractor.tools import mask_cosmics
->>>>>>> df0dbfa5
             cr_mask = mask_cosmics(w.spectrum.spectrogram_residuals, maxiter=3, sigma_clip=5, convolve_kernel_size=0)
             if np.sum(cr_mask) > 0:
                 my_logger.info(f"\n\t{np.sum(cr_mask)} new pixels identified and masked as cosmics.")

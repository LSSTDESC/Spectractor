--- conflicted
+++ resolved
@@ -876,11 +876,7 @@
         self.params.fixed[self.params.get_index(f"A{self.diffraction_orders[0]}")] = False  # A1
         self.params.fixed[self.params.get_index(r"shift_y [pix]")] = False  # shift y
         self.params.fixed[self.params.get_index(r"angle [deg]")] = False  # angle
-<<<<<<< HEAD
-        run_minimisation(self, "newton", epsilon, xtol=1e-3, ftol=0.001, with_line_search=False)  # 1000 / self.data.size)
-=======
         run_minimisation(self, "newton", xtol=1e-2, ftol=0.01, with_line_search=False)  # 1000 / self.data.size)
->>>>>>> 7a6e0bc1
         self.params.fixed = fixed_default
         self.set_mask(params=self.params.values, fwhmx_clip=3 * parameters.PSF_FWHM_CLIP, fwhmy_clip=parameters.PSF_FWHM_CLIP)
         # refix A1=1 and let amplitude parameters free

--- conflicted
+++ resolved
@@ -1020,12 +1020,7 @@
                                                           ws=(parameters.PIXDIST_BACKGROUND,
                                                               parameters.PIXDIST_BACKGROUND
                                                               + parameters.PIXWIDTH_BACKGROUND),
-<<<<<<< HEAD
                                                           right_edge=image.data.shape[1])
-=======
-                                                          right_edge=image.data_rotated.shape[1])
-    spectrum.atmospheric_lines = atmospheric_lines
->>>>>>> 781ffb19
 
     # PSF2D deconvolution
     if parameters.SPECTRACTOR_DECONVOLUTION_PSF2D:

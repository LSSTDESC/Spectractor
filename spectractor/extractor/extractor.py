import os
import copy
import numpy as np
import matplotlib.pyplot as plt
from matplotlib import cm
from scipy.interpolate import interp1d
from scipy import sparse
import time

from spectractor import parameters
from spectractor.config import set_logger, load_config
from spectractor.extractor.images import Image, find_target, turn_image
from spectractor.extractor.spectrum import Spectrum, calibrate_spectrum
from spectractor.extractor.background import extract_spectrogram_background_sextractor
from spectractor.extractor.chromaticpsf import ChromaticPSF
from spectractor.extractor.psf import load_PSF
from spectractor.tools import ensure_dir, plot_image_simple, from_lambda_to_colormap, plot_spectrum_simple
from spectractor.simulation.adr import adr_calib, flip_and_rotate_adr_to_image_xy_coordinates
from spectractor.fit.fitter import run_minimisation, run_minimisation_sigma_clipping, RegFitWorkspace, FitWorkspace

def dumpParameters():
    for item in dir(parameters):
        if not item.startswith("__"):
            print(item, getattr(parameters, item))


def dumpfitparameters(w,thelogguer):
    N1 = len(w.input_labels)
    N2 = len(w.p)
    assert N1 == N2

    list_of_strings = ["\n"]
    for idx in range(N1):
        tag = w.input_labels[idx]
        val = w.p[idx]
        fixed=w.fixed[idx]
        b1= w.bounds[idx][0]
        b2= w.bounds[idx][1]
        line = "- fit param #{} :: {} = {} \t fixed = {} \t bounds {:.3f} - {:.3f}".format(idx,tag,val,fixed,b1,b2)
        list_of_strings.append(line)
    txt = "\n".join(list_of_strings)
    thelogguer.info(txt)

class FullForwardModelFitWorkspace(FitWorkspace):

    def __init__(self, spectrum, amplitude_priors_method="noprior", nwalkers=18, nsteps=1000, burnin=100, nbins=10,
                 verbose=0, plot=False, live_fit=False, truth=None):
        """Class to fit a full forward model on data to extract a spectrum, with ADR prediction and order 2 subtraction.

        Parameters
        ----------
        spectrum: Spectrum
        amplitude_priors_method
        nwalkers
        nsteps
        burnin
        nbins
        verbose
        plot
        live_fit
        truth

        Examples
        --------
        >>> spec = Spectrum("./tests/data/sim_20170530_134_spectrum.fits", config="./config/ctio.ini")
        >>> w = FullForwardModelFitWorkspace(spectrum=spec, amplitude_priors_method="spectrum")
        """
        FitWorkspace.__init__(self, spectrum.filename, nwalkers, nsteps, burnin, nbins, verbose, plot,
                              live_fit, truth=truth)
        self.my_logger = set_logger(self.__class__.__name__)
        self.spectrum = spectrum

        # check the shapes
        self.Ny, self.Nx = spectrum.spectrogram.shape
        # if self.Ny != self.spectrum.chromatic_psf.Ny:
        #     raise AttributeError(f"Data y shape {self.Ny} different from "
        #                          f"ChromaticPSF input Ny {spectrum.chromatic_psf.Ny}.")
        # if self.Nx != self.spectrum.chromatic_psf.Nx:
        #     raise AttributeError(f"Data x shape {self.Nx} different from "
        #                          f"ChromaticPSF input Nx {spectrum.chromatic_psf.Nx}.")

        # crop data to fit faster
        self.lambdas = self.spectrum.lambdas
        self.lambdas_order2 = self.spectrum.lambdas_order2
        self.bgd_width = parameters.PIXWIDTH_BACKGROUND + parameters.PIXDIST_BACKGROUND - parameters.PIXWIDTH_SIGNAL
        self.data = spectrum.spectrogram[self.bgd_width:-self.bgd_width, :]
        self.err = spectrum.spectrogram_err[self.bgd_width:-self.bgd_width, :]
        self.bgd = spectrum.spectrogram_bgd[self.bgd_width:-self.bgd_width, :]
        self.bgd_flat = self.bgd.flatten()
        self.Ny, self.Nx = self.data.shape
        yy, xx = np.mgrid[:self.Ny, :self.Nx]
        self.pixels = np.asarray([xx, yy])

        # prepare parameters to fit
        self.A2 = 1
        self.D = np.copy(self.spectrum.header['D2CCD'])
        self.shift_x = np.copy(self.spectrum.header['PIXSHIFT'])
        self.shift_y = 0.
        self.angle = np.copy(self.spectrum.rotation_angle)
        self.B = 1
        self.rotation = parameters.OBS_CAMERA_ROTATION
        self.pressure = np.copy(self.spectrum.pressure)
        self.temperature = np.copy(self.spectrum.temperature)
        self.psf_poly_params = np.copy(self.spectrum.chromatic_psf.from_table_to_poly_params())
        self.psf_profile_params = np.copy(self.spectrum.chromatic_psf.from_table_to_profile_params())
        length = len(self.spectrum.chromatic_psf.table)
        self.psf_poly_params = self.psf_poly_params[length:]
        self.psf_poly_params_labels = np.copy(self.spectrum.chromatic_psf.poly_params_labels[length:])
        self.psf_poly_params_names = np.copy(self.spectrum.chromatic_psf.poly_params_names[length:])
        self.psf_poly_params_bounds = self.spectrum.chromatic_psf.set_bounds_for_minuit(data=None)
        self.spectrum.chromatic_psf.psf.apply_max_width_to_bounds(max_half_width=self.spectrum.spectrogram_Ny)
        psf_poly_params_bounds = self.spectrum.chromatic_psf.set_bounds()
        self.saturation = self.spectrum.spectrogram_saturation
        self.p = np.array([self.A2, self.D, self.shift_x, self.shift_y, self.angle, self.B, self.rotation, self.pressure, self.temperature])
        self.psf_params_start_index = self.p.size
        self.p = np.concatenate([self.p, self.psf_poly_params])
        self.input_labels = ["A2", r"D_CCD [mm]", r"shift_x [pix]", r"shift_y [pix]",
                             r"angle [deg]", "B", "R", "P [hPa]", "T [Celsius]"] + list(self.psf_poly_params_labels)
        self.axis_names = ["$A_2$", r"$D_{CCD}$ [mm]", r"$\delta_{\mathrm{x}}^(\mathrm{fit})$ [pix]",
                           r"$\delta_{\mathrm{y}}^(\mathrm{fit})$ [pix]",
                           r"$\alpha$ [deg]", "$B$", "R", r"$P_{\mathrm{atm}}$ [hPa]", r"$T_{\mathrm{atm}}$ [Celcius]"]\
                          + list(self.psf_poly_params_names)
        bounds_D = (self.D - 3 * parameters.DISTANCE2CCD_ERR, self.D + 3 * parameters.DISTANCE2CCD_ERR)
        self.bounds = np.concatenate([np.array([(0, 2 / parameters.GRATING_ORDER_2OVER1), bounds_D,
                                                (-parameters.PIXSHIFT_PRIOR, parameters.PIXSHIFT_PRIOR),
                                                (-10 * parameters.PIXSHIFT_PRIOR, 10 * parameters.PIXSHIFT_PRIOR),
 #                                               (-20 , 20 ),
                                                (-90, 90), (0.2, 5), (-360, 360), (300, 1100), (-100, 100)]),
                                      psf_poly_params_bounds])
        self.fixed = [False] * self.p.size
        for k, par in enumerate(self.input_labels):
            if "x_c" in par or "saturation" in par or "y_c" in par:
                self.fixed[k] = True
        # This set of fixed parameters was determined so that the reconstructed spectrum has a ZERO bias
        # with respect to the true spectrum injected in the simulation
        # A2 is free only if spectrogram is a simulation or if the order 2/1 ratio is not known and flat
        self.fixed[0] = (not self.spectrum.disperser.flat_ratio_order_2over1) and (not ("A2_T" in self.spectrum.header))
        self.fixed[1] = True  # D2CCD: spectrogram can not tell something on this parameter: rely on calibrate_pectrum
        self.fixed[2] = True  # delta x: if False, extracted spectrum is biased compared with truth
        # self.fixed[3] = True  # delta y
        # self.fixed[4] = True  # angle
        self.fixed[5] = True  # B: not needed in simulations, to check with data
        self.fixed[6] = True  # camera rot
        self.fixed[7] = True  # pressure
<<<<<<< HEAD
        self.fixed[8] = True  # temperature
=======
>>>>>>> 7e56b452
        self.fixed[-1] = True  # saturation
        self.nwalkers = max(2 * self.ndim, nwalkers)

        # prepare the background, data and errors
        self.bgd_std = float(np.std(np.random.poisson(np.abs(self.bgd))))

        # error matrix
        # here image uncertainties are assumed to be uncorrelated
        # (which is not exactly true in rotated images)
        self.W = 1. / (self.err * self.err)
        self.W = self.W.flatten()

        # flat data for fitworkspace
        self.data = self.data.flatten() - self.bgd_flat
        self.err = self.err.flatten()
        self.data_before_mask = np.copy(self.data)
        self.W_before_mask = np.copy(self.W)

        # create mask
        self.sqrtW = np.sqrt(sparse.diags(self.W))
        self.sparse_indices = None
        self.set_mask()

        # design matrix
        self.M = np.zeros((self.Nx, self.data.size))
        self.M_dot_W_dot_M = np.zeros((self.Nx, self.Nx))

        # prepare results
        self.amplitude_params = np.zeros(self.Nx)
        self.amplitude_params_err = np.zeros(self.Nx)
        self.amplitude_cov_matrix = np.zeros((self.Nx, self.Nx))

        # priors on amplitude parameters
        self.amplitude_priors_list = ['noprior', 'positive', 'smooth', 'spectrum', 'fixed']
        self.amplitude_priors_method = amplitude_priors_method
        self.fwhm_priors = np.copy(spectrum.chromatic_psf.table['fwhm'])
        self.reg = spectrum.chromatic_psf.opt_reg
        if 'PSF_REG' in spectrum.header and float(spectrum.header["PSF_REG"]) > 0:
            self.reg = float(spectrum.header['PSF_REG'])
        if self.reg < 0:
            self.reg = parameters.PSF_FIT_REG_PARAM
        self.my_logger.info(f"\n\tFull forward model fitting with regularisation parameter r={self.reg}.")
        self.Q = np.zeros((self.Nx, self.Nx))
        self.Q_dot_A0 = np.zeros(self.Nx)
        if amplitude_priors_method not in self.amplitude_priors_list:
            raise ValueError(f"Unknown prior method for the amplitude fitting: {self.amplitude_priors_method}. "
                             f"Must be either {self.amplitude_priors_list}.")
        self.spectrum.convert_from_flam_to_ADUrate()
        if self.amplitude_priors_method == "spectrum":
            self.amplitude_priors = np.copy(self.spectrum.data)
            self.amplitude_priors_cov_matrix = np.copy(self.spectrum.cov_matrix)
        if self.amplitude_priors_method == "fixed":
            self.amplitude_priors = np.copy(self.spectrum.data)

        # regularisation matrices
        if amplitude_priors_method == "spectrum":
            # U = np.diag([1 / np.sqrt(np.sum(self.err[:, x]**2)) for x in range(self.Nx)])
            self.U = np.diag([1 / np.sqrt(self.amplitude_priors_cov_matrix[x, x]) for x in range(self.Nx)])
            L = np.diag(-2 * np.ones(self.Nx)) + np.diag(np.ones(self.Nx), -1)[:-1, :-1] \
                + np.diag(np.ones(self.Nx), 1)[:-1, :-1]
            L.astype(float)
            L[0, 0] = -1
            L[-1, -1] = -1
            self.L = L
            self.Q = L.T @ np.linalg.inv(self.amplitude_priors_cov_matrix) @ L
            # self.Q = L.T @ U.T @ U @ L
            self.Q_dot_A0 = self.Q @ self.amplitude_priors

        # profile params saved to be plotted
        self.profile_params = None
        self.profile_params_order2 = None
        self.D2CCD = parameters.DISTANCE2CCD
        self.Dy_disp_axis = None
        self.dx0 = 0
        self.dy0 = 0



    def set_mask(self, psf_poly_params=None):
        if psf_poly_params is None:
            psf_poly_params = self.psf_poly_params
        psf_profile_params = self.spectrum.chromatic_psf.from_poly_params_to_profile_params(psf_poly_params,
                                                                                            apply_bounds=True)
        self.spectrum.chromatic_psf.from_profile_params_to_shape_params(psf_profile_params)
        psf_profile_params[:, 2] -= self.bgd_width
        psf_cube = self.spectrum.chromatic_psf.build_psf_cube(self.pixels, psf_profile_params,
                                                              fwhmx_clip=3 * parameters.PSF_FWHM_CLIP,
                                                              fwhmy_clip=parameters.PSF_FWHM_CLIP, dtype="float32")
        flat_spectrogram = np.sum(psf_cube.reshape(len(psf_profile_params), self.pixels[0].size), axis=0)
        mask = flat_spectrogram / np.max(flat_spectrogram) == 0
        self.data[mask] = 0
        self.W[mask] = 0
        self.sqrtW = np.sqrt(sparse.diags(self.W))
        self.sparse_indices = None
        self.mask = list(np.where(mask)[0])

    def simulate(self, *params):
        r"""
        Compute a ChromaticPSF2D model given PSF shape parameters and minimizing
        amplitude parameters using a spectrogram data array.

        The ChromaticPSF2D model :math:`\vec{m}(\vec{x},\vec{p})` can be written as

        .. math ::
            :label: chromaticpsf2d

            \vec{m}(\vec{x},\vec{p}) = \sum_{i=0}^{N_x} A_i \phi\left(\vec{x},\vec{p}_i\right)

        with :math:`\vec{x}` the 2D array  of the pixel coordinates, :math:`\vec{A}` the amplitude parameter array
        along the x axis of the spectrogram, :math:`\phi\left(\vec{x},\vec{p}_i\right)` the 2D PSF kernel whose integral
        is normalised to one parametrized with the :math:`\vec{p}_i` non-linear parameter array. If the :math:`\vec{x}`
        2D array is flatten in 1D, equation :eq:`chromaticpsf2d` is

        .. math ::
            :label: chromaticpsf2d_matrix
            :nowrap:

            \begin{align}
            \vec{m}(\vec{x},\vec{p}) & = \mathbf{M}\left(\vec{x},\vec{p}\right) \mathbf{A} \\

            \mathbf{M}\left(\vec{x},\vec{p}\right) & = \left(\begin{array}{cccc}
             \phi\left(\vec{x}_1,\vec{p}_1\right) & \phi\left(\vec{x}_2,\vec{p}_1\right) & ...
             & \phi\left(\vec{x}_{N_x},\vec{p}_1\right) \\
             ... & ... & ... & ...\\
             \phi\left(\vec{x}_1,\vec{p}_{N_x}\right) & \phi\left(\vec{x}_2,\vec{p}_{N_x}\right) & ...
             & \phi\left(\vec{x}_{N_x},\vec{p}_{N_x}\right) \\
            \end{array}\right)
            \end{align}


        with :math:`\mathbf{M}` the design matrix.

        The goal of this function is to perform a minimisation of the amplitude vector :math:`\mathbf{A}` given
        a set of non-linear parameters :math:`\mathbf{p}` and a spectrogram data array :math:`mathbf{y}` modelise as

        .. math:: \mathbf{y} = \mathbf{m}(\vec{x},\vec{p}) + \vec{\epsilon}

        with :math:`\vec{\epsilon}` a random noise vector. The :math:`\chi^2` function to minimise is

        .. math::
            :label: chromaticspsf2d_chi2

            \chi^2(\mathbf{A})= \left(\mathbf{y} - \mathbf{M}\left(\vec{x},\vec{p}\right) \mathbf{A}\right)^T \mathbf{W}
            \left(\mathbf{y} - \mathbf{M}\left(\vec{x},\vec{p}\right) \mathbf{A} \right)


        with :math:`\mathbf{W}` the weight matrix, inverse of the covariance matrix. In our case this matrix is diagonal
        as the pixels are considered all independent. The minimum of equation :eq:`chromaticspsf2d_chi2` is reached for
        a the set of amplitude parameters :math:`\hat{\mathbf{A}}` given by

        .. math::

            \hat{\mathbf{A}} =  (\mathbf{M}^T \mathbf{W} \mathbf{M})^{-1} \mathbf{M}^T \mathbf{W} \mathbf{y}

        The error matrix on the :math:`\hat{\mathbf{A}}` coefficient is simply
        :math:`(\mathbf{M}^T \mathbf{W} \mathbf{M})^{-1}`.

        See Also
        --------
        ChromaticPSF2DFitWorkspace.simulate

        Parameters
        ----------
        params: array_like
            Full forward model parameter array.

        Examples
        --------

        Load data:

        >>> spec = Spectrum("./tests/data/sim_20170530_134_spectrum.fits", config="./config/ctio.ini")

        Simulate the data with fixed amplitude priors:

        .. doctest::

            >>> w = FullForwardModelFitWorkspace(spectrum=spec, amplitude_priors_method="fixed", verbose=True)
            >>> y, mod, mod_err = w.simulate(*w.p)
            >>> w.plot_fit()

        .. doctest::
            :hide:

            >>> assert mod is not None

        Simulate the data with a Tikhonov prior on amplitude parameters:

        .. doctest::

            >>> spec = Spectrum("./tests/data/sim_20170530_134_spectrum.fits", config="./config/ctio.ini")
            >>> w = FullForwardModelFitWorkspace(spectrum=spec, amplitude_priors_method="spectrum", verbose=True)
            >>> y, mod, mod_err = w.simulate(*w.p)
            >>> w.plot_fit()

        """
        # linear regression for the amplitude parameters
        # prepare the vectors
        A2, D2CCD, dx0, dy0, angle, B, rot, pressure, temperature, *poly_params = params

        # for heavy debugging
        #self.my_logger.info(f"(dx0,dy0) = ( {dx0:.3f} , {dy0:.3f} ) ")


        parameters.OBS_CAMERA_ROTATION = rot
        self.p = np.asarray(params)
        W_dot_data = self.W * (self.data + (1 - B) * self.bgd_flat)
        profile_params = self.spectrum.chromatic_psf.from_poly_params_to_profile_params(poly_params, apply_bounds=True)
        profile_params[:, 0] = 1
        profile_params[:, 1] = np.arange(self.Nx)
        self.spectrum.chromatic_psf.fill_table_with_profile_params(profile_params)

        # Distance in x and y with respect to the true order 0 position at lambda_ref
        Dx = np.arange(self.Nx) - self.spectrum.spectrogram_x0 - dx0  # distance in (x,y) spectrogram frame for column x
        Dy_disp_axis = np.tan(angle * np.pi / 180) * Dx  # disp axis height in spectrogram frame for x
        distance = np.sign(Dx) * np.sqrt(Dx * Dx + Dy_disp_axis * Dy_disp_axis)  # algebraic distance along dispersion axis
        self.spectrum.chromatic_psf.table["Dy_disp_axis"] = Dy_disp_axis
        self.spectrum.chromatic_psf.table["Dx"] = Dx

        # First guess of wavelengths
        self.spectrum.disperser.D = np.copy(D2CCD)
        self.lambdas = self.spectrum.disperser.grating_pixel_to_lambda(distance,
                                                                       self.spectrum.x0 + np.asarray([dx0, dy0]),
                                                                       order=self.spectrum.order)
        self.lambdas_order2 = self.spectrum.disperser.grating_pixel_to_lambda(distance,
                                                                              self.spectrum.x0 + np.asarray([dx0, dy0]),
                                                                              order=self.spectrum.order+np.sign(self.spectrum.order))

        # Evaluate ADR
        self.spectrum.adr_params[2] = temperature
        self.spectrum.adr_params[3] = pressure
        adr_ra, adr_dec = adr_calib(self.lambdas, self.spectrum.adr_params, parameters.OBS_LATITUDE,
                                    lambda_ref=self.spectrum.lambda_ref)
        adr_x, adr_y = flip_and_rotate_adr_to_image_xy_coordinates(adr_ra, adr_dec, dispersion_axis_angle=0)
        adr_u, adr_v = flip_and_rotate_adr_to_image_xy_coordinates(adr_ra, adr_dec, dispersion_axis_angle=angle)
        # Compute lambdas at pixel column x
        # self.lambdas = self.spectrum.disperser.grating_pixel_to_lambda(distance - adr_u,
        #                                                                self.spectrum.x0 + np.asarray([dx0, dy0]),
        #                                                                order=1)

        # Evaluate ADR for order 2
        adr_ra, adr_dec = adr_calib(self.lambdas_order2, self.spectrum.adr_params, parameters.OBS_LATITUDE,
                                    lambda_ref=self.spectrum.lambda_ref)
        adr_x_2, adr_y_2 = flip_and_rotate_adr_to_image_xy_coordinates(adr_ra, adr_dec, dispersion_axis_angle=0)
        # adr_u_2, adr_v_2 = flip_and_rotate_adr_to_image_xy_coordinates(adr_ra, adr_dec, dispersion_axis_angle=angle)
        # Compute lambdas at pixel column x for order 2
        # self.lambdas_order2 = self.spectrum.disperser.grating_pixel_to_lambda(distance - adr_u_2,
        #                                                                    self.spectrum.x0 + np.asarray([dx0, dy0]),
        #                                                                    order=2)

        # Fill spectrogram trace as a function of the pixel column x
        profile_params[:, 1] = Dx + self.spectrum.spectrogram_x0 + adr_x + dx0
        profile_params[:, 2] = Dy_disp_axis + (self.spectrum.spectrogram_y0 + adr_y + dy0) - self.bgd_width
        # Dy_disp_axis = np.copy(profile_params[:, 2])
        # profile_params[:, 2] += adr_y + dy0 - self.bgd_width

        # Prepare order 2 profile params indexed by the pixel column x
        profile_params_order2 = np.copy(profile_params)
        profile_params_order2[:, 0] = self.spectrum.disperser.ratio_order_2over1(self.lambdas)
        profile_params_order2[:, 1] = np.arange(self.Nx) + adr_x_2 + dx0
        profile_params_order2[:, 2] = Dy_disp_axis + (self.spectrum.spectrogram_y0 + adr_y_2 + dy0) - self.bgd_width
        # profile_params_order2[:, 2] = Dy_disp_axis + adr_y_2 + dy0 - self.bgd_width

        # For each A(lambda)=A_x, affect an order 2 PSF with correct position and
        # same PSF as for the order 1 but at the same position
        distance_order2 = self.spectrum.disperser.grating_lambda_to_pixel(self.lambdas - adr_u,
                                                                          self.spectrum.x0 + np.asarray([dx0, dy0]),
                                                                          order=self.spectrum.order+np.sign(self.spectrum.order))
        for k in range(1, profile_params.shape[1]):
            # profile_params_order2[:, k] = interp1d(self.lambdas_order2, profile_params_order2[:, k],
            #                                       kind="cubic", fill_value="extrapolate")(self.lambdas)
            profile_params_order2[:, k] = interp1d(distance, profile_params_order2[:, k],
                                                   kind="cubic", fill_value="extrapolate")(distance_order2)

        if parameters.DEBUG and False:
            plt.figure(figsize=(18,4))
            plt.imshow(self.data.reshape((self.Ny, self.Nx)), origin="lower")
            plt.scatter(profile_params[:, 1], profile_params[:, 2], label="profile",
                         cmap=from_lambda_to_colormap(self.lambdas), c=self.lambdas)
            plt.scatter(profile_params_order2[:, 1], profile_params_order2[:, 2], label="order 2",
                         cmap=from_lambda_to_colormap(self.lambdas), c=self.lambdas)
            plt.plot(profile_params[:, 1], profile_params[:, 2], label="profile")
            plt.plot(profile_params[:, 1], Dy_disp_axis + self.spectrum.spectrogram_y0 + dy0 - self.bgd_width, 'k-',
                      label="disp_axis")
            plt.plot(self.spectrum.chromatic_psf.table['Dx'] + self.spectrum.spectrogram_x0 + dx0,
                      self.spectrum.chromatic_psf.table['Dy'] + self.spectrum.spectrogram_y0 + dy0 - self.bgd_width,
                      label="y_c")
            plt.legend()
            plt.title(f"D_CCD={D2CCD:.2f}, dx0={dx0:.2g}, dy0={dy0:.2g}")
            plt.xlim((0, self.Nx))
            plt.ylim((0, self.Ny))
            plt.grid()
            plt.gca().set_aspect("auto")
            plt.suptitle("simulate")
            plt.show()

        # save for plotting
        self.profile_params = profile_params
        self.profile_params_order2 = profile_params_order2
        self.Dy_disp_axis = Dy_disp_axis
        self.dx0 = dx0
        self.dy0 = dy0

        # Matrix filling
        psf_cube = self.spectrum.chromatic_psf.build_psf_cube(self.pixels, profile_params,
                                                              fwhmx_clip=3 * parameters.PSF_FWHM_CLIP,
                                                              fwhmy_clip=parameters.PSF_FWHM_CLIP, dtype="float32")
        if A2 > 0:
            # for x in range(self.Nx):
            # M[:, x] += A2 * self.spectrum.chromatic_psf.psf.evaluate(self.pixels,
            #                                                         p=profile_params_order2[x, :]).flatten()
            # if profile_params_order2[x, 1] > 1.2 * self.Nx:
            #    break
            psf_cube2 = A2 * self.spectrum.chromatic_psf.build_psf_cube(self.pixels, profile_params_order2,
                                                                        fwhmx_clip=3 * parameters.PSF_FWHM_CLIP,
                                                                        fwhmy_clip=parameters.PSF_FWHM_CLIP,
                                                                        dtype="float32")
            psf_cube += psf_cube2
        M = psf_cube.reshape(len(profile_params), self.pixels[0].size).T  # flattening
        if self.sparse_indices is None:
            self.sparse_indices = np.where(M > 0)
        M = sparse.csr_matrix((M[self.sparse_indices].ravel(), self.sparse_indices), shape=M.shape, dtype="float32")
        # Algebra to compute amplitude parameters
        if self.amplitude_priors_method != "fixed":
            M_dot_W = M.T * self.sqrtW
            M_dot_W_dot_M = M_dot_W @ M_dot_W.T
            if self.amplitude_priors_method != "spectrum":
                # try:  # slower
                #     L = np.linalg.inv(np.linalg.cholesky(M_dot_W_dot_M))
                #     cov_matrix = L.T @ L
                # except np.linalg.LinAlgError:
                cov_matrix = np.linalg.inv(M_dot_W_dot_M)
                amplitude_params = cov_matrix @ (M.T @ W_dot_data)
                if self.amplitude_priors_method == "positive":
                    amplitude_params[amplitude_params < 0] = 0
                elif self.amplitude_priors_method == "smooth":
                    null_indices = np.where(amplitude_params < 0)[0]
                    for index in null_indices:
                        right = amplitude_params[index]
                        for i in range(index, min(index + 10, self.Nx)):
                            right = amplitude_params[i]
                            if i not in null_indices:
                                break
                        left = amplitude_params[index]
                        for i in range(index, max(0, index - 10), -1):
                            left = amplitude_params[i]
                            if i not in null_indices:
                                break
                        amplitude_params[index] = 0.5 * (right + left)
                elif self.amplitude_priors_method == "noprior":
                    pass
            else:
                M_dot_W_dot_M_plus_Q = M_dot_W_dot_M + self.reg * self.Q
                # try:  # slower
                #     L = np.linalg.inv(np.linalg.cholesky(M_dot_W_dot_M_plus_Q))
                #     cov_matrix = L.T @ L
                # except np.linalg.LinAlgError:
                cov_matrix = np.linalg.inv(M_dot_W_dot_M_plus_Q)
                amplitude_params = cov_matrix @ (M.T @ W_dot_data + self.reg * self.Q_dot_A0)
            self.M_dot_W_dot_M = M_dot_W_dot_M
            amplitude_params = np.asarray(amplitude_params).reshape(-1)
        else:
            amplitude_params = np.copy(self.amplitude_priors)
            err2 = np.copy(amplitude_params)
            err2[err2 <= 0] = np.min(np.abs(err2[err2 > 0]))
            cov_matrix = np.diag(err2)

        # Save results
        self.M = M
        self.psf_profile_params = np.copy(profile_params)
        self.psf_poly_params = np.copy(poly_params)
        self.amplitude_params = np.copy(amplitude_params)
        self.amplitude_params_err = np.array([np.sqrt(cov_matrix[x, x]) for x in range(self.Nx)])
        self.amplitude_cov_matrix = np.copy(cov_matrix)

        # Compute the model
        self.model = M @ amplitude_params
        self.model_err = np.zeros_like(self.model)

        return self.pixels, self.model, self.model_err

    def plot_spectrogram_comparison_simple(self, ax, title='', extent=None, dispersion=False):
        """Method to plot a spectrogram issued from data and compare it with simulations.

        Parameters
        ----------
        ax: Axes
            Axes instance of shape (4, 2).
        title: str, optional
            Title for the simulation plot (default: '').
        extent: array_like, optional
            Extent argument for imshow to crop plots (default: None).
        dispersion: bool, optional
            If True, plot a colored bar to see the associated wavelength color along the x axis (default: False).
        """
        cmap_bwr = copy.copy(cm.get_cmap('bwr'))
        cmap_bwr.set_bad(color='lightgrey')
        cmap_viridis = copy.copy(cm.get_cmap('viridis'))
        cmap_viridis.set_bad(color='lightgrey')

        data = np.copy(self.data_before_mask)
        if len(self.outliers) > 0 or len(self.mask) > 0:
            bad_indices = np.array(list(self.get_bad_indices()) + list(self.mask)).astype(int)
            data[bad_indices] = np.nan

        lambdas = self.spectrum.lambdas
        sub = np.where((lambdas > parameters.LAMBDA_MIN) & (lambdas < parameters.LAMBDA_MAX))[0]
        sub = np.where(sub < self.spectrum.spectrogram.shape[1])[0]
        data = (data + self.bgd_flat).reshape((self.Ny, self.Nx))
        err = self.err.reshape((self.Ny, self.Nx))
        model = (self.model + self.p[5] * self.bgd_flat).reshape((self.Ny, self.Nx))
        if extent is not None:
            sub = np.where((lambdas > extent[0]) & (lambdas < extent[1]))[0]
        if len(sub) > 0:
            norm = np.nanmax(data[:, sub])
            plot_image_simple(ax[0, 0], data=data[:, sub] / norm, title='Data', aspect='auto',
                              cax=ax[0, 1], vmin=0, vmax=1, units='1/max(data)', cmap=cmap_viridis)
            ax[0, 0].set_title('Data', fontsize=10, loc='center', color='white', y=0.8)
            plot_image_simple(ax[1, 0], data=model[:, sub] / norm, aspect='auto', cax=ax[1, 1], vmin=0, vmax=1,
                              units='1/max(data)', cmap=cmap_viridis)
            if dispersion:
                x = self.spectrum.chromatic_psf.table['Dx'][sub[5:-5]] + self.spectrum.spectrogram_x0 - sub[0]
                y = np.ones_like(x)
                ax[1, 0].scatter(x, y, cmap=from_lambda_to_colormap(self.lambdas[sub[5:-5]]), edgecolors='None',
                                 c=self.lambdas[sub[5:-5]],
                                 label='', marker='o', s=10)
                ax[1, 0].set_xlim(0, model[:, sub].shape[1])
                ax[1, 0].set_ylim(0, model[:, sub].shape[0])
            # p0 = ax.plot(lambdas, self.model(lambdas), label='model')
            # # ax.plot(self.lambdas, self.model_noconv, label='before conv')
            if title != '':
                ax[1, 0].set_title(title, fontsize=10, loc='center', color='white', y=0.8)
            residuals = (data - model)
            # residuals_err = self.spectrum.spectrogram_err / self.model
            norm = err
            residuals /= norm
            std = float(np.nanstd(residuals[:, sub]))
            plot_image_simple(ax[2, 0], data=residuals[:, sub], vmin=-5 * std, vmax=5 * std, title='(Data-Model)/Err',
                              aspect='auto', cax=ax[2, 1], units='', cmap=cmap_bwr)
            ax[2, 0].set_title('(Data-Model)/Err', fontsize=10, loc='center', color='black', y=0.8)
            ax[2, 0].text(0.05, 0.05,
                          f'mean={np.nanmean(residuals[:, sub]):.3f}\nstd={np.nanstd(residuals[:, sub]):.3f}',
                          horizontalalignment='left', verticalalignment='bottom',
                          color='black', transform=ax[2, 0].transAxes)
            ax[0, 0].set_xticks(ax[2, 0].get_xticks()[1:-1])
            ax[0, 1].get_yaxis().set_label_coords(3.5, 0.5)
            ax[1, 1].get_yaxis().set_label_coords(3.5, 0.5)
            ax[2, 1].get_yaxis().set_label_coords(3.5, 0.5)
            ax[3, 1].remove()
            ax[3, 0].plot(self.lambdas[sub], np.nansum(data, axis=0)[sub], label='Data')
            model[np.isnan(data)] = np.nan  # mask background values outside fitted region
            ax[3, 0].plot(self.lambdas[sub], np.nansum(model, axis=0)[sub], label='Model')
            ax[3, 0].set_ylabel('Cross spectrum')
            ax[3, 0].set_xlabel(r'$\lambda$ [nm]')
            ax[3, 0].legend(fontsize=7)
            ax[3, 0].grid(True)

    def plot_fit(self):
        """Plot the fit result.

        Examples
        --------

        >>> spec = Spectrum('tests/data/sim_20170530_134_spectrum.fits', config="config/ctio.ini")
        >>> w = FullForwardModelFitWorkspace(spec, verbose=1, plot=True, live_fit=False)
        >>> lambdas, model, model_err = w.simulate(*w.p)
        >>> w.plot_fit()

        .. plot::
            :include-source:

            from spectractor.fit.fit_spectrogram import SpectrogramFitWorkspace
            file_name = 'tests/data/reduc_20170530_134_spectrum.fits'
            atmgrid_file_name = file_name.replace('spectrum', 'atmsim')
            fit_workspace = SpectrogramFitWorkspace(file_name, atmgrid_file_name=atmgrid_file_name, verbose=True)
            A1, A2, ozone, pwv, aerosols, D, shift_x, shift_y, angle, *psf = fit_workspace.p
            lambdas, model, model_err = fit_workspace.simulation.simulate(A1, A2, ozone, pwv, aerosols, D, shift_x,
                                                                          shift_y, angle, psf)
            fit_workspace.lambdas = lambdas
            fit_workspace.model = model
            fit_workspace.model_err = model_err
            fit_workspace.plot_fit()

        """
        gs_kw = dict(width_ratios=[3, 0.01, 1, 0.01, 1, 0.15], height_ratios=[1, 1, 1, 1])
        fig, ax = plt.subplots(nrows=4, ncols=6, figsize=(18, 10), gridspec_kw=gs_kw)

        # A2, D2CCD, dx0, dy0, angle, B, rot, *poly_params = self.p
        # plt.suptitle(f'A2={A2:.3f}, D={D2CCD:.2f}mm, shift_x={dx0:.3f}pix, shift_y={dy0:.3f}pix, '
        #              f'angle={angle:.2f}pix, B={B:.3f}', y=1)
        # main plot
        self.plot_spectrogram_comparison_simple(ax[:, 0:2], title='Spectrogram model', dispersion=True)
        # zoom O2
        self.plot_spectrogram_comparison_simple(ax[:, 2:4], extent=[730, 800], title='Zoom $O_2$', dispersion=True)
        # zoom H2O
        self.plot_spectrogram_comparison_simple(ax[:, 4:6], extent=[870, 1000], title='Zoom $H_2 O$', dispersion=True)
        for i in range(3):  # clear middle colorbars
            for j in range(2):
                plt.delaxes(ax[i, 2 * j + 1])
        for i in range(4):  # clear middle y axis labels
            for j in range(1, 3):
                ax[i, 2 * j].set_ylabel("")
        fig.tight_layout()
        if parameters.LSST_SAVEFIGPATH:  # pragma: no cover
            figname = os.path.join(parameters.LSST_SAVEFIGPATH, f'ffm_bestfit.pdf')
            self.my_logger.info(f"\n\tSave figure {figname}.")
            fig.savefig(figname, dpi=100, bbox_inches='tight')
            gs_kw = dict(width_ratios=[3, 0.15], height_ratios=[1, 1, 1, 1])
            fig2, ax2 = plt.subplots(nrows=4, ncols=2, figsize=(10, 12), gridspec_kw=gs_kw)
            self.plot_spectrogram_comparison_simple(ax2, title='Spectrogram model', dispersion=True)
            # plt.delaxes(ax2[3, 1])
            fig2.tight_layout()
            figname = os.path.join(parameters.LSST_SAVEFIGPATH, f'ffm_bestfit_2.pdf')
            self.my_logger.info(f"\n\tSave figure {figname}.")
            fig2.savefig(figname, dpi=100, bbox_inches='tight')
        if self.live_fit:  # pragma: no cover
            plt.draw()
            plt.pause(1e-8)
            plt.close()
        else:
            if parameters.DISPLAY and self.verbose:
                plt.show()

    def adjust_spectrogram_position_parameters(self):
        # fit the spectrogram trace
        epsilon = 1e-4 * self.p
        epsilon[epsilon == 0] = 1e-4
        fixed = [True] * len(self.p)
        fixed[3:5] = [False, False]  # shift_y and angle
        self.sparse_indices = None
        run_minimisation(self, "newton", epsilon, fixed, xtol=1e-4, ftol=100 / self.data.size)
        self.sparse_indices = None

    def plot_fitted_parameters(self,title="output from simulate"):

        plt.figure(figsize=(18,6))
        plt.imshow(self.data.reshape((self.Ny, self.Nx)), origin="lower")
        plt.scatter(self.profile_params[:, 1], self.profile_params[:, 2], label="profile",
                         cmap=from_lambda_to_colormap(self.lambdas), s=30, c=self.lambdas)
        plt.scatter(self.profile_params_order2[:, 1], self.profile_params_order2[:, 2], label="order 2",
                         cmap=from_lambda_to_colormap(self.lambdas), s=30, c=self.lambdas)
        plt.plot(self.profile_params[:, 1], self.profile_params[:, 2], label="profile",lw=3)
        plt.plot(self.profile_params[:, 1], self.Dy_disp_axis + self.spectrum.spectrogram_y0 + self.dy0 - self.bgd_width, 'k-',
                      label="disp_axis",lw=3)
        plt.plot(self.spectrum.chromatic_psf.table['Dx'] + self.spectrum.spectrogram_x0 + self.dx0,
                      self.spectrum.chromatic_psf.table['Dy'] + self.spectrum.spectrogram_y0 + self.dy0 - self.bgd_width,
                      label="y_c",lw=3)
        plt.legend()
        plt.title(f"D_CCD={self.D2CCD:.2f}, dx0={self.dx0:.2g}, dy0={self.dy0:.2g}")
        plt.xlim((0, self.Nx))
        plt.ylim((0, self.Ny))
        plt.grid()
        plt.gca().set_aspect("auto")
        plt.suptitle(title)
        plt.tight_layout()
        plt.show()


def run_ffm_minimisation(w, method="newton", niter=2):
    """Interface function to fit spectrogram simulation parameters to data.

    Parameters
    ----------
    w: FullForwardModelFitWorkspace
        An instance of the SpectrogramFitWorkspace class.
    method: str, optional
        Fitting method (default: 'newton').
    niter: int, optional
        Number of FFM iterations to final result (default: 2).

    Returns
    -------
    spectrum: Spectrum
        The extracted spectrum.

    Examples
    --------

    >>> spec = Spectrum("./tests/data/reduc_20170530_134_spectrum.fits", config="./config/ctio.ini")
    >>> parameters.VERBOSE = True
    >>> w = FullForwardModelFitWorkspace(spec, verbose=1, plot=True, live_fit=True, amplitude_priors_method="spectrum")
    >>> spec = run_ffm_minimisation(w, method="newton")  # doctest: +ELLIPSIS
    >>> if 'LBDAS_T' in spec.header: plot_comparison_truth(spec, w)
       Line   Tabulated  Detected ...

    .. doctest:
        :hide:

        >>> assert w.costs[-1] / w.data.size < 1.22  # reduced chisq
        >>> assert np.isclose(w.p[4], -1.56, rtol=0.05)  # angle
        >>> assert np.isclose(w.p[5], 1, rtol=0.05)  # B

    """
    my_logger = set_logger(__name__)
    my_logger.info(f"\n --- Start FFM with adjust_spectrogram_position_parameters --- ")
    w.adjust_spectrogram_position_parameters()

    if parameters.DEBUG and parameters.DISPLAY:
        w.plot_fitted_parameters(title="output of adjust_spectrogram_parameters")

    if method != "newton":
        run_minimisation(w, method=method)
    else:
        costs = np.array([w.chisq(w.p)])
        if parameters.DISPLAY and (parameters.DEBUG or w.live_fit):
            w.plot_fit()
        start = time.time()
        my_logger.info(f"\n\tStart guess: {w.p}\n\twith {w.input_labels}")
        epsilon = 1e-4 * w.p
        epsilon[epsilon == 0] = 1e-4

        if parameters.DEBUG:
            my_logger.info("\n --- before  run_minimisation ---")
            dumpfitparameters(w,my_logger)


        run_minimisation(w, method=method, fix=w.fixed, xtol=1e-4, ftol=10 / w.data.size)

        if parameters.DEBUG:
            my_logger.info("\n --- after  run_minimisation ---")
            dumpfitparameters(w,my_logger)

        if parameters.DEBUG and parameters.DISPLAY:
            w.plot_fit()
            w.plot_fitted_parameters(title="output of run_minimisation")

        # don't want to fix parameters that should not be fixed
        #my_logger.info(f"\n --- Start intermediate FFM with adjust_spectrogram_position_parameters (added to see if it help)")
        #w.adjust_spectrogram_position_parameters()





        my_logger.info("\n --- Start regularization parameter only  ---")
        # Optimize the regularisation parameter only if it was not done before
        if w.amplitude_priors_method == "spectrum" and w.reg == parameters.PSF_FIT_REG_PARAM:  # pragma: no cover
            w_reg = RegFitWorkspace(w, opt_reg=parameters.PSF_FIT_REG_PARAM, verbose=True)
            w_reg.run_regularisation()
            w.opt_reg = w_reg.opt_reg
            w.reg = np.copy(w_reg.opt_reg)
            w.simulate(*w.p)
            if np.trace(w.amplitude_cov_matrix) < np.trace(w.amplitude_priors_cov_matrix):
                w.my_logger.warning(
                    f"\n\tTrace of final covariance matrix ({np.trace(w.amplitude_cov_matrix)}) is "
                    f"below the trace of the prior covariance matrix "
                    f"({np.trace(w.amplitude_priors_cov_matrix)}). This is probably due to a very "
                    f"high regularisation parameter in case of a bad fit. Therefore the final "
                    f"covariance matrix is multiplied by the ratio of the traces and "
                    f"the amplitude parameters are very close the amplitude priors.")
                r = np.trace(w.amplitude_priors_cov_matrix) / np.trace(w.amplitude_cov_matrix)
                w.amplitude_cov_matrix *= r
                w.amplitude_params_err = np.array(
                    [np.sqrt(w.amplitude_cov_matrix[x, x]) for x in range(w.Nx)])

        if parameters.DEBUG and parameters.DISPLAY:
            w.plot_fit()
            w.plot_fitted_parameters(title="output of regularization parameter")


        my_logger.info("\n --- Start run_minimisation_sigma_clipping  ---")
        for i in range(niter):
            w.set_mask(psf_poly_params=w.p[w.psf_params_start_index:])
            run_minimisation_sigma_clipping(w, "newton", epsilon, w.fixed, xtol=1e-5,
                                            ftol=1 / w.data.size, niter_clip=3,
                                            sigma_clip=parameters.SPECTRACTOR_DECONVOLUTION_SIGMA_CLIP,verbose=True)
            my_logger.info(f"\n\t  niter = {i} : Newton: total computation time: {time.time() - start}s")

            if parameters.DEBUG:
                my_logger.info("\n --- after  run_minimisation_sigma_clipping ---")
                dumpfitparameters(w,my_logger)

            if parameters.DEBUG and parameters.DISPLAY:
                w.plot_fit()
                w.plot_fitted_parameters(title="run_minimisation_sigma_clipping")


            w.spectrum.lambdas = np.copy(w.lambdas)
            w.spectrum.data = np.copy(w.amplitude_params)
            w.spectrum.err = np.copy(w.amplitude_params_err)
            w.spectrum.cov_matrix = np.copy(w.amplitude_cov_matrix)
            w.spectrum.chromatic_psf.fill_table_with_profile_params(w.psf_profile_params)
            w.spectrum.chromatic_psf.table["amplitude"] = np.copy(w.amplitude_params)
            w.spectrum.chromatic_psf.from_profile_params_to_shape_params(w.psf_profile_params)
            w.spectrum.chromatic_psf.poly_params = w.spectrum.chromatic_psf.from_table_to_poly_params()
            w.spectrum.spectrogram_fit = w.model
            w.spectrum.spectrogram_residuals = (w.data - w.spectrum.spectrogram_fit) / w.err
            w.spectrum.header['CHI2_FIT'] = w.costs[-1] / (w.data.size - len(w.mask))
            w.spectrum.header['PIXSHIFT'] = w.p[2]
            w.spectrum.header['D2CCD'] = w.p[1]
            w.spectrum.header['A2_FIT'] = w.p[0]
            w.spectrum.header["ROTANGLE"] = w.p[4]

            # Calibrate the spectrum
            calibrate_spectrum(w.spectrum, with_adr=False)
            w.p[1] = w.spectrum.disperser.D
            w.p[2] = w.spectrum.header['PIXSHIFT']
            w.spectrum.convert_from_flam_to_ADUrate()

        if w.filename != "":
            parameters.SAVE = True
            ipar = np.array(np.where(np.array(w.fixed).astype(int) == 0)[0])
            w.plot_correlation_matrix(ipar)
            w.save_parameters_summary(ipar, header=f"{w.spectrum.date_obs}\n"
                                                   f"chi2: {costs[-1] / w.data.size}")
            w.plot_fit()
            parameters.SAVE = False

    # Save results
    w.spectrum.convert_from_ADUrate_to_flam()
    x, model, model_err = w.simulate(*w.p)

    # Propagate uncertainties
    # from spectractor.tools import plot_correlation_matrix_simple, compute_correlation_matrix
    # M = np.copy(w.M)
    # amplitude_params = np.copy(w.amplitude_params)
    # ipar = np.array(np.where(np.array(w.fixed).astype(int) == 0)[0])
    # w.amplitude_priors_method = "fixed"
    # jac = w.jacobian(w.p, epsilon=epsilon, fixed_params=w.fixed, model_input=[x, model, model_err])
    # jac = jac[ipar]
    # start = jac.shape[0]
    # J = np.hstack([jac.T, M])
    # H = (J.T * w.W) @ J
    # H[start:, start:] += w.reg*w.Q
    # full_cov_matrix = np.linalg.inv(H)
    # amplitude_params_err = np.array([np.sqrt(full_cov_matrix[start+x, start+x]) for x in range(w.Nx)])
    # plt.errorbar(w.lambdas, amplitude_params, yerr=amplitude_params_err)
    # plt.grid()
    # plt.show()
    # plt.figure()
    # plot_correlation_matrix_simple(ax=plt.gca(), rho=compute_correlation_matrix(full_cov_matrix))
    # plt.show()
    # w.amplitude_params = amplitude_params
    # w.amplitude_params_err = amplitude_params_err
    # w.amplitude_cov_matrix = full_cov_matrix[start:, start:]

    # Propagate parameters
    A2, D2CCD, dx0, dy0, angle, B, *poly_params = w.p
    w.spectrum.rotation_angle = angle
    w.spectrum.spectrogram_bgd *= B
    w.spectrum.spectrogram_bgd_rms *= B
    w.spectrum.spectrogram_x0 += dx0
    w.spectrum.spectrogram_y0 += dy0
    w.spectrum.x0[0] += dx0
    w.spectrum.x0[1] += dy0
    w.spectrum.header["TARGETX"] = w.spectrum.x0[0]
    w.spectrum.header["TARGETY"] = w.spectrum.x0[1]

    # Compute order 2 contamination
    w.spectrum.lambdas_order2 = w.lambdas
    w.spectrum.data_order2 = A2 * w.amplitude_params * w.spectrum.disperser.ratio_order_2over1(w.lambdas)
    w.spectrum.err_order2 = A2 * w.amplitude_params_err * w.spectrum.disperser.ratio_order_2over1(w.lambdas)

    # Convert to flam
    w.spectrum.convert_from_ADUrate_to_flam()

    # Compare with truth if available
    if 'LBDAS_T' in w.spectrum.header and parameters.DEBUG:
        plot_comparison_truth(w.spectrum, w)

    return w.spectrum

def Spectractor(file_name, output_directory, target_label, guess=None, disperser_label="", config='./config/ctio.ini',
                atmospheric_lines=True, line_detection=True):
    """ Spectractor
    Main function to extract a spectrum from an image

    Parameters
    ----------
    file_name: str
        Input file nam of the image to analyse.
    output_directory: str
        Output directory.
    target_label: str
        The name of the targeted object.
    guess: [int,int], optional
        [x0,y0] list of the guessed pixel positions of the target in the image (must be integers). Mandatory if
        WCS solution is absent (default: None).
    disperser_label: str, optional
        The name of the disperser (default: "").
    config: str
        The config file name (default: "./config/ctio.ini").
    atmospheric_lines: bool, optional
        If True atmospheric lines are used in the calibration fit.

    Returns
    -------
    spectrum: Spectrum
        The extracted spectrum object.

    Examples
    --------

    Extract the spectrogram and its characteristics from the image:

    .. doctest::

        >>> import os
        >>> from spectractor.logbook import LogBook
        >>> logbook = LogBook(logbook='./ctiofulllogbook_jun2017_v5.csv')
        >>> file_names = ['./tests/data/reduc_20170530_134.fits']
        >>> for file_name in file_names:
        ...     tag = file_name.split('/')[-1]
        ...     disperser_label, target_label, xpos, ypos = logbook.search_for_image(tag)
        ...     if target_label is None or xpos is None or ypos is None:
        ...         continue
        ...     spectrum = Spectractor(file_name, './tests/data/', guess=[xpos, ypos], target_label=target_label,
        ...                            disperser_label=disperser_label, config='./config/ctio.ini')

    .. doctest::
        :hide:

        >>> assert spectrum is not None
        >>> assert os.path.isfile('tests/data/reduc_20170530_134_spectrum.fits')

    """

    my_logger = set_logger(__name__)
    my_logger.info('\n\tStart SPECTRACTOR')
    # Load config file
    if config != "":
        load_config(config)
    if parameters.LSST_SAVEFIGPATH:  # pragma: no cover
        ensure_dir(parameters.LSST_SAVEFIGPATH)

    # Load reduced image
    image = Image(file_name, target_label=target_label, disperser_label=disperser_label)
    if guess is not None and image.target_guess is None:
        image.target_guess = np.asarray(guess)
    if image.target_guess is None:
        from scipy.signal import medfilt2d
        data = medfilt2d(image.data.T, kernel_size=9)
        image.target_guess = np.unravel_index(np.argmax(data), data.shape)
        my_logger.info(f"\n\tNo guess position of order 0 has been given. Assuming the spectrum to extract comes "
                       f"from the brightest object, guess position is set as {image.target_guess}.")
    if parameters.DEBUG:
        image.plot_image(scale='symlog', title="before rebinning",target_pixcoords=image.target_guess)

    # Use fast mode
    if parameters.CCD_REBIN > 1:
        my_logger.info('\n\t  ======================= REBIN =============================')
        image.rebin()
        if parameters.DEBUG:
            image.plot_image(scale='symlog', title="after rebinning ",target_pixcoords=image.target_guess)

    # Set output path
    ensure_dir(output_directory)
    output_filename = file_name.split('/')[-1]
    output_filename = output_filename.replace('.fits', '_spectrum.fits')
    output_filename = output_filename.replace('.fz', '_spectrum.fits')
    output_filename = os.path.join(output_directory, output_filename)
    output_filename_spectrogram = output_filename.replace('spectrum', 'spectrogram')
    output_filename_psf = output_filename.replace('spectrum.fits', 'table.csv')
    # Find the exact target position in the raw cut image: several methods
    my_logger.info(f'\n\tSearch for the target in the image with guess={image.target_guess}...')

    find_target(image, image.target_guess, widths=(parameters.XWINDOW,
                                                   parameters.YWINDOW))
    # Rotate the image
    turn_image(image)
    # Find the exact target position in the rotated image: several methods
    my_logger.info('\n\tSearch for the target in the rotated image...')

    find_target(image, image.target_guess, rotated=True, widths=(parameters.XWINDOW_ROT,
                                                                 parameters.YWINDOW_ROT))
    # Create Spectrum object
    spectrum = Spectrum(image=image, order=parameters.SPEC_ORDER)
    # First 1D spectrum extraction and background extraction

    my_logger.info('\n\t  ======================= PSF1D Extraction ====================================')
    w_psf1d, bgd_model_func = extract_spectrum_from_image(image, spectrum, signal_width=parameters.PIXWIDTH_SIGNAL,
                                                          ws=(parameters.PIXDIST_BACKGROUND,
                                                              parameters.PIXDIST_BACKGROUND
                                                              + parameters.PIXWIDTH_BACKGROUND),
                                                          right_edge=parameters.CCD_IMSIZE)
    spectrum.atmospheric_lines = atmospheric_lines

    # PSF2D deconvolution
    if parameters.SPECTRACTOR_DECONVOLUTION_PSF2D:
        my_logger.info('\n\t == ======================= PSF2D DECONVOLUTION  ===============================')
        run_spectrogram_deconvolution_psf2d(spectrum, bgd_model_func=bgd_model_func)

    # Calibrate the spectrum
    my_logger.info(f'\n\tCalibrating order {spectrum.order:d} spectrum...')
    with_adr = True
    if parameters.OBS_OBJECT_TYPE != "STAR":
        with_adr = False
    calibrate_spectrum(spectrum, with_adr=with_adr)
    spectrum.data_order2 = np.zeros_like(spectrum.lambdas_order2)
    spectrum.err_order2 = np.zeros_like(spectrum.lambdas_order2)

    # Full forward model extraction: add transverse ADR and order 2 subtraction
    if parameters.SPECTRACTOR_DECONVOLUTION_FFM:
        my_logger.info('\n\t  ======================= FFM DECONVOLUTION =============================')
        w = FullForwardModelFitWorkspace(spectrum, verbose=parameters.VERBOSE, plot=True, live_fit=False,
                                         amplitude_priors_method="spectrum")
        spectrum = run_ffm_minimisation(w, method="newton", niter=2)

    # Save the spectrum
    my_logger.info('\n\t  ======================= SAVE SPECTRUM =============================')
    spectrum.save_spectrum(output_filename, overwrite=True)
    spectrum.save_spectrogram(output_filename_spectrogram, overwrite=True)
    spectrum.lines.print_detected_lines(output_file_name=output_filename.replace('_spectrum.fits', '_lines.csv'),
                                        overwrite=True, amplitude_units=spectrum.units)

    # Plot the spectrum
    if parameters.VERBOSE and parameters.DISPLAY:
        spectrum.plot_spectrum(xlim=None)

    spectrum.chromatic_psf.table['lambdas'] = spectrum.lambdas
    spectrum.chromatic_psf.table.write(output_filename_psf, overwrite=True)

    return spectrum


def extract_spectrum_from_image(image, spectrum, signal_width=10, ws=(20, 30), right_edge=parameters.CCD_IMSIZE):
    """Extract the 1D spectrum from the image.

    Method : remove a uniform background estimated from the rectangular lateral bands

    The spectrum amplitude is the sum of the pixels in the 2*w rectangular window
    centered on the order 0 y position.
    The up and down backgrounds are estimated as the median in rectangular regions
    above and below the spectrum, in the ws-defined rectangular regions; stars are filtered
    as nan values using an hessian analysis of the image to remove structures.
    The subtracted background is the mean of the two up and down backgrounds.
    Stars are filtered.

    Prerequisites: the target position must have been found before, and the
        image turned to have an horizontal dispersion line

    Parameters
    ----------
    image: Image
        Image object from which to extract the spectrum
    spectrum: Spectrum
        Spectrum object to store new wavelengths, data and error arrays
    signal_width: int
        Half width of central region where the spectrum is extracted and summed (default: 10)
    ws: list
        up/down region extension where the sky background is estimated with format [int, int] (default: [20,30])
    right_edge: int
        Right-hand pixel position above which no pixel should be used (default: parameters.CCD_IMSIZE)
    """

    my_logger = set_logger(__name__)
    if ws is None:
        ws = [signal_width + 20, signal_width + 30]

    my_logger.info('\n\t  ======================= extract_spectrum_from_image =============================')


    my_logger.info(
        f'\n\tExtracting spectrum from image: spectrum with width 2*{signal_width:.0f} pixels '
        f'and background from {ws[0]:.0f} to {ws[1]:.0f} pixels')

    # Make a data copy
    data = np.copy(image.data_rotated)[:, 0:right_edge]
    err = np.copy(image.stat_errors_rotated)[:, 0:right_edge]

    # Lateral bands to remove sky background
    Ny, Nx = data.shape
    y0 = int(image.target_pixcoords_rotated[1])
    ymax = min(Ny, y0 + ws[1])
    ymin = max(0, y0 - ws[1])

    # Roughly estimates the wavelengths and set start 0 nm before parameters.LAMBDA_MIN
    # and end 0 nm after parameters.LAMBDA_MAX
    if spectrum.order < 0:
        distance = np.sign(spectrum.order) * (np.arange(Nx) - image.target_pixcoords_rotated[0])
        lambdas = image.disperser.grating_pixel_to_lambda(distance, x0=image.target_pixcoords, order=spectrum.order)
        lambda_min_index = int(np.argmin(np.abs(lambdas[::np.sign(spectrum.order)] - parameters.LAMBDA_MIN)))
        lambda_max_index = int(np.argmin(np.abs(lambdas[::np.sign(spectrum.order)] - parameters.LAMBDA_MAX)))
        xmin = max(0, int(distance[lambda_min_index]))
        xmax = min(right_edge, int(distance[lambda_max_index]) + 1)  # +1 to  include edges
    else:
        lambdas = image.disperser.grating_pixel_to_lambda(np.arange(Nx) - image.target_pixcoords_rotated[0],
                                                          x0=image.target_pixcoords,
                                                          order=spectrum.order)
        xmin = int(np.argmin(np.abs(lambdas - parameters.LAMBDA_MIN)))
        xmax = int(np.argmin(np.abs(lambdas - parameters.LAMBDA_MAX)))

    # Create spectrogram
    data = data[ymin:ymax, xmin:xmax]
    err = err[ymin:ymax, xmin:xmax]
    Ny, Nx = data.shape
    my_logger.info(f'\n\tExtract spectrogram: crop rotated image [{xmin}:{xmax},{ymin}:{ymax}] (size ({Nx}, {Ny}))')

    # Position of the order 0 in the spectrogram coordinates
    target_pixcoords_spectrogram = [image.target_pixcoords_rotated[0] - xmin, image.target_pixcoords_rotated[1] - ymin]

    # Extract the background on the rotated image
    bgd_model_func, bgd_res, bgd_rms = extract_spectrogram_background_sextractor(data, err, ws=ws)
    # while np.nanmean(bgd_res)/np.nanstd(bgd_res) < -0.2 and parameters.PIXWIDTH_BOXSIZE >= 5:
    while (np.abs(np.nanmean(bgd_res)) > 0.5 or np.nanstd(bgd_res) > 1.3) and parameters.PIXWIDTH_BOXSIZE > 5:
        parameters.PIXWIDTH_BOXSIZE = max(5, parameters.PIXWIDTH_BOXSIZE // 2)
        my_logger.debug(f"\n\tPull distribution of background residuals differs too much from mean=0 and std=1. "
                        f"\n\t\tmean={np.nanmean(bgd_res):.3g}; std={np.nanstd(bgd_res):.3g}"
                        f"\n\tThese value should be smaller in absolute value than 0.5 and 1.3. "
                        f"\n\tTo do so, parameters.PIXWIDTH_BOXSIZE is divided "
                        f"by 2 from {parameters.PIXWIDTH_BOXSIZE * 2} -> {parameters.PIXWIDTH_BOXSIZE}.")
        bgd_model_func, bgd_res, bgd_rms = extract_spectrogram_background_sextractor(data, err, ws=ws)

    # Propagate background uncertainties
    err = np.sqrt(err * err + bgd_rms * bgd_rms)

    # Fit the transverse profile
    my_logger.info('\n\t  ======================= Fit the transverse profile =============================')

    my_logger.info(f'\n\tStart PSF1D transverse fit...')
    psf = load_PSF(psf_type=parameters.PSF_TYPE, target=image.target, clip=False)
    s = ChromaticPSF(psf, Nx=Nx, Ny=Ny, x0=target_pixcoords_spectrogram[0], y0=target_pixcoords_spectrogram[1],
                     deg=parameters.PSF_POLY_ORDER, saturation=image.saturation)
    verbose = copy.copy(parameters.VERBOSE)
    debug = copy.copy(parameters.DEBUG)
    parameters.VERBOSE = False
    parameters.DEBUG = False
    s.fit_transverse_PSF1D_profile(data, err, signal_width, ws, pixel_step=parameters.PSF_PIXEL_STEP_TRANSVERSE_FIT,
                                   sigma_clip=5, bgd_model_func=bgd_model_func, saturation=image.saturation,
                                   live_fit=False)
    parameters.VERBOSE = verbose
    parameters.DEBUG = debug

    # Fill spectrum object
    spectrum.pixels = np.arange(xmin, xmax, 1).astype(int)
    spectrum.data = np.copy(s.table['amplitude'])
    spectrum.err = np.copy(s.table['flux_err'])
    my_logger.debug(f'\n\tTransverse fit table:\n{s.table}')
    if parameters.DEBUG:
        s.plot_summary()

    # Fit the data:
    method = "noprior"
    mode = "1D"

    my_logger.info('\n\t  ======================= ChromaticPSF polynomial fit  =============================')

    my_logger.info(f'\n\tStart ChromaticPSF polynomial fit with '
                   f'mode={mode} and amplitude_priors_method={method}...')
    w = s.fit_chromatic_psf(data, bgd_model_func=bgd_model_func, data_errors=err,
                            amplitude_priors_method=method, mode=mode, verbose=parameters.VERBOSE)
    spectrum.data = np.copy(w.amplitude_params)
    spectrum.err = np.copy(w.amplitude_params_err)
    spectrum.cov_matrix = np.copy(w.amplitude_cov_matrix)
    spectrum.chromatic_psf = s

    Dx_rot = spectrum.pixels.astype(float) - image.target_pixcoords_rotated[0]
    s.table['Dx'] = np.copy(Dx_rot)
    s.table['Dy'] = s.table['y_c'] - (image.target_pixcoords_rotated[1] - ymin)
    s.table['Dy_disp_axis'] = 0
    s.table['Dy_fwhm_inf'] = s.table['Dy'] - 0.5 * s.table['fwhm']
    s.table['Dy_fwhm_sup'] = s.table['Dy'] + 0.5 * s.table['fwhm']
    my_logger.debug(f"\n\tTransverse fit table before derotation:"
                    f"\n{s.table[['amplitude', 'x_c', 'y_c', 'Dx', 'Dy', 'Dy_disp_axis']]}")

    # Rotate and save the table
    s.rotate_table(-image.rotation_angle)

    # Extract the spectrogram edges
    data = np.copy(image.data)[:, 0:right_edge]
    err = np.copy(image.stat_errors)[:, 0:right_edge]
    Ny, Nx = data.shape
    x0 = int(image.target_pixcoords[0])
    y0 = int(image.target_pixcoords[1])
    ymax = min(Ny, y0 + int(s.table['Dy_disp_axis'].max()) + ws[1] + 1)  # +1 to  include edges
    ymin = max(0, y0 + int(s.table['Dy_disp_axis'].min()) - ws[1])
    distance = s.get_algebraic_distance_along_dispersion_axis()
    lambdas = image.disperser.grating_pixel_to_lambda(distance, x0=image.target_pixcoords, order=spectrum.order)
    lambda_min_index = int(np.argmin(np.abs(lambdas[::np.sign(spectrum.order)] - parameters.LAMBDA_MIN)))
    lambda_max_index = int(np.argmin(np.abs(lambdas[::np.sign(spectrum.order)] - parameters.LAMBDA_MAX)))
    xmin = max(0, int(s.table['Dx'][lambda_min_index] + x0))
    xmax = min(right_edge, int(s.table['Dx'][lambda_max_index] + x0) + 1)  # +1 to  include edges

    # Position of the order 0 in the spectrogram coordinates
    target_pixcoords_spectrogram = [image.target_pixcoords[0] - xmin, image.target_pixcoords[1] - ymin]
    s.y0 = target_pixcoords_spectrogram[1]
    s.x0 = target_pixcoords_spectrogram[0]

    # Update y_c and x_c after rotation
    s.table['y_c'] = s.table['Dy'] + target_pixcoords_spectrogram[1]
    s.table['x_c'] = s.table['Dx'] + target_pixcoords_spectrogram[0]
    my_logger.debug(f"\n\tTransverse fit table after derotation:"
                    f"\n{s.table[['amplitude', 'x_c', 'y_c', 'Dx', 'Dy', 'Dy_disp_axis']]}")

    # Create spectrogram
    data = data[ymin:ymax, xmin:xmax]
    err = err[ymin:ymax, xmin:xmax]
    Ny, Nx = data.shape
    my_logger.info(f'\n\tExtract spectrogram: crop raw image [{xmin}:{xmax},{ymin}:{ymax}] (size ({Nx}, {Ny}))')

    # Extract the non rotated background

    my_logger.info('\n\t  ======================= Extract the non rotated background  =============================')

    bgd_model_func, bgd_res, bgd_rms = extract_spectrogram_background_sextractor(data, err, ws=ws)
    bgd = bgd_model_func(np.arange(Nx), np.arange(Ny))
    my_logger.info(f"\n\tBackground statistics: mean={np.nanmean(bgd):.3f} {image.units}, "
                   f"RMS={np.nanmean(bgd_rms):.3f} {image.units}.")

    # Propagate background uncertainties
    err = np.sqrt(err * err + bgd_rms * bgd_rms)

    # First guess for lambdas

    my_logger.info('\n\t  ======================= first guess for lambdas  =============================')

    first_guess_lambdas = image.disperser.grating_pixel_to_lambda(s.get_algebraic_distance_along_dispersion_axis(),
                                                                  x0=image.target_pixcoords, order=spectrum.order)
    s.table['lambdas'] = first_guess_lambdas
    spectrum.lambdas = np.array(first_guess_lambdas)

    # Position of the order 0 in the spectrogram coordinates
    my_logger.info(f'\n\tExtract spectrogram: crop image [{xmin}:{xmax},{ymin}:{ymax}] (size ({Nx}, {Ny}))'
                   f'\n\tNew target position in spectrogram frame: {target_pixcoords_spectrogram}')

    # Save results
    spectrum.spectrogram = data
    spectrum.spectrogram_err = err
    spectrum.spectrogram_bgd = bgd
    spectrum.spectrogram_bgd_rms = bgd_rms
    spectrum.spectrogram_x0 = target_pixcoords_spectrogram[0]
    spectrum.spectrogram_y0 = target_pixcoords_spectrogram[1]
    spectrum.spectrogram_xmin = xmin
    spectrum.spectrogram_xmax = xmax
    spectrum.spectrogram_ymin = ymin
    spectrum.spectrogram_ymax = ymax
    spectrum.spectrogram_deg = spectrum.chromatic_psf.deg
    spectrum.spectrogram_saturation = spectrum.chromatic_psf.saturation

    # Plot FHWM(lambda)
    if parameters.DEBUG:
        fig, ax = plt.subplots(2, 1, figsize=(10, 8), sharex="all")
        ax[0].plot(spectrum.lambdas, np.array(s.table['fwhm']))
        ax[0].set_xlabel(r"$\lambda$ [nm]")
        ax[0].set_ylabel("Transverse FWHM [pixels]")
        ax[0].set_ylim((0.8 * np.min(s.table['fwhm']), 1.2 * np.max(s.table['fwhm'])))  # [-10:])))
        ax[0].grid()
        ax[1].plot(spectrum.lambdas, np.array(s.table['y_c']))
        ax[1].set_xlabel(r"$\lambda$ [nm]")
        ax[1].set_ylabel("Distance from mean dispersion axis [pixels]")
        # ax[1].set_ylim((0.8*np.min(s.table['Dy']), 1.2*np.max(s.table['fwhm'][-10:])))
        ax[1].grid()
        if parameters.DISPLAY:
            plt.show()
        if parameters.LSST_SAVEFIGPATH:
            fig.savefig(os.path.join(parameters.LSST_SAVEFIGPATH, 'fwhm.pdf'))

    # Summary plot
    if parameters.DEBUG or parameters.LSST_SAVEFIGPATH:
        gs_kw = dict(width_ratios=[3, 0.08], height_ratios=[1, 1, 1])
        fig, ax = plt.subplots(3, 2, sharex='none', figsize=(16, 8), gridspec_kw=gs_kw)
        xx = np.arange(s.table['Dx'].size)
        plot_image_simple(ax[2, 0], data=data, scale="symlog", title='', units=image.units, aspect='auto', cax=ax[2, 1])
        ax[2, 0].plot(xx, target_pixcoords_spectrogram[1] + s.table['Dy_disp_axis'], label='Dispersion axis', color="r")
        ax[2, 0].scatter(xx, target_pixcoords_spectrogram[1] + s.table['Dy'],
                         c=s.table['lambdas'], edgecolors='None', cmap=from_lambda_to_colormap(s.table['lambdas']),
                         label='Fitted spectrum centers', marker='o', s=10)
        ax[2, 0].plot(xx, target_pixcoords_spectrogram[1] + s.table['Dy_fwhm_inf'], 'k-', label='Fitted FWHM')
        ax[2, 0].plot(xx, target_pixcoords_spectrogram[1] + s.table['Dy_fwhm_sup'], 'k-', label='')
        ax[2, 0].set_ylim(0.5 * Ny - signal_width, 0.5 * Ny + signal_width)
        ax[2, 0].set_xlim(0, xx.size)
        ax[2, 0].legend(loc='best')
        plot_spectrum_simple(ax[0, 0], spectrum.lambdas, spectrum.data, data_err=spectrum.err,
                             units=image.units, label='Fitted spectrum')
        ax[0, 0].plot(spectrum.lambdas, s.table['flux_sum'], 'k-', label='Cross spectrum')
        ax[1, 0].set_xlabel(r"$\lambda$ [nm]")
        ax[0, 0].legend(loc='best')
        ax[1, 0].plot(spectrum.lambdas, (s.table['flux_sum'] - s.table['flux_integral']) / s.table['flux_sum'],
                      label='(model_integral-cross_sum)/cross_sum')
        ax[1, 0].legend()
        ax[1, 0].grid(True)
        ax[1, 0].set_xlim(ax[0, 0].get_xlim())
        ax[1, 0].set_ylim(-1, 1)
        ax[1, 0].set_ylabel('Relative difference')
        fig.tight_layout()
        # fig.subplots_adjust(hspace=0)
        pos0 = ax[0, 0].get_position()
        pos1 = ax[1, 0].get_position()
        pos2 = ax[2, 0].get_position()
        ax[0, 0].set_position([pos2.x0, pos0.y0, pos2.width, pos0.height])
        ax[1, 0].set_position([pos2.x0, pos1.y0, pos2.width, pos1.height])
        ax[0, 1].remove()
        ax[1, 1].remove()
        if parameters.DISPLAY:
            plt.show()
        if parameters.LSST_SAVEFIGPATH:
            fig.savefig(os.path.join(parameters.LSST_SAVEFIGPATH, 'intermediate_spectrum.pdf'))

    return w, bgd_model_func


def run_spectrogram_deconvolution_psf2d(spectrum, bgd_model_func):
    """Get the spectrum from a 2D PSF deconvolution of the spectrogram.

    Parameters
    ----------
    spectrum: Spectrum
    bgd_model_func: callable

    Returns
    -------
    w: ChromaticPSFFitWorkspace

    """
    my_logger = set_logger(__name__)
    s = spectrum.chromatic_psf
    Ny, Nx = spectrum.spectrogram.shape

    # build 1D priors
    Dx_rot = np.copy(s.table['Dx'])
    amplitude_priors = np.copy(s.table['amplitude'])
    amplitude_priors_err = np.copy(s.table['flux_err'])
    psf_poly_priors = s.from_table_to_poly_params()[s.Nx:]
    Dy_disp_axis = np.copy(s.table["Dy_disp_axis"])

    # initialize a new ChromaticPSF
    s = ChromaticPSF(s.psf, Nx=Nx, Ny=Ny, x0=spectrum.spectrogram_x0, y0=spectrum.spectrogram_y0,
                     deg=s.deg, saturation=s.saturation)

    # fill a first table with first guess
    s.table['Dx'] = (np.arange(spectrum.spectrogram_xmin, spectrum.spectrogram_xmax, 1)
                     - spectrum.x0[0])[:len(s.table['Dx'])]
    s.table["amplitude"] = np.interp(s.table['Dx'], Dx_rot, amplitude_priors)
    s.table["flux_sum"] = np.interp(s.table['Dx'], Dx_rot, amplitude_priors)
    s.table["flux_err"] = np.interp(s.table['Dx'], Dx_rot, amplitude_priors_err)
    s.table['Dy_disp_axis'] = np.interp(s.table['Dx'], Dx_rot, Dy_disp_axis)
    s.poly_params = np.concatenate((s.table["amplitude"], psf_poly_priors))
    s.cov_matrix = np.copy(spectrum.cov_matrix)
    s.profile_params = s.from_poly_params_to_profile_params(s.poly_params, apply_bounds=True)
    s.fill_table_with_profile_params(s.profile_params)
    s.from_profile_params_to_shape_params(s.profile_params)
    s.table['Dy'] = s.table['y_c'] - spectrum.spectrogram_y0

    # deconvolve and regularize with 1D priors
    method = "psf1d"
    mode = "2D"
    my_logger.debug(f"\n\tTransverse fit table before PSF_2D fit:"
                    f"\n{s.table[['amplitude', 'x_c', 'y_c', 'Dx', 'Dy', 'Dy_disp_axis']]}")
    my_logger.info(f'\n\tStart ChromaticPSF polynomial fit with '
                   f'mode={mode} and amplitude_priors_method={method}...')
    data = spectrum.spectrogram
    err = spectrum.spectrogram_err
    w = s.fit_chromatic_psf(data, bgd_model_func=bgd_model_func, data_errors=err, live_fit=False,
                            amplitude_priors_method=method, mode=mode, verbose=parameters.VERBOSE)

    # save results
    spectrum.spectrogram_fit = s.build_spectrogram_image(s.poly_params, mode=mode)
    spectrum.spectrogram_residuals = (data - spectrum.spectrogram_fit - bgd_model_func(np.arange(Nx),
                                                                                       np.arange(Ny))) / err
    lambdas = spectrum.disperser.grating_pixel_to_lambda(s.get_algebraic_distance_along_dispersion_axis(),
                                                         x0=spectrum.x0, order=spectrum.order)
    s.table['lambdas'] = lambdas
    spectrum.lambdas = np.array(lambdas)
    spectrum.data = np.copy(w.amplitude_params)
    spectrum.err = np.copy(w.amplitude_params_err)
    spectrum.cov_matrix = np.copy(w.amplitude_cov_matrix)
    spectrum.pixels = np.copy(s.table['Dx'])
    s.table['Dy'] = s.table['y_c'] - spectrum.spectrogram_y0
    s.table['Dy_fwhm_inf'] = s.table['Dy'] - 0.5 * s.table['fwhm']
    s.table['Dy_fwhm_sup'] = s.table['Dy'] + 0.5 * s.table['fwhm']
    spectrum.chromatic_psf = s
    spectrum.header['PSF_REG'] = s.opt_reg
    spectrum.header['TRACE_R'] = w.trace_r
    spectrum.header['MEANFWHM'] = np.mean(np.array(s.table['fwhm']))

    # Plot FHWM(lambda)
    if parameters.DEBUG:
        fig, ax = plt.subplots(2, 1, figsize=(10, 8), sharex="all")
        ax[0].plot(spectrum.lambdas, np.array(s.table['fwhm']))
        ax[0].set_xlabel(r"$\lambda$ [nm]")
        ax[0].set_ylabel("Transverse FWHM [pixels]")
        ax[0].set_ylim((0.8 * np.min(s.table['fwhm']), 1.2 * np.max(s.table['fwhm'])))  # [-10:])))
        ax[0].grid()
        ax[1].plot(spectrum.lambdas, np.array(s.table['y_c']))
        ax[1].set_xlabel(r"$\lambda$ [nm]")
        ax[1].set_ylabel("Distance from mean dispersion axis [pixels]")
        # ax[1].set_ylim((0.8*np.min(s.table['Dy']), 1.2*np.max(s.table['fwhm'][-10:])))
        ax[1].grid()
        if parameters.DISPLAY:
            plt.show()
        if parameters.LSST_SAVEFIGPATH:
            fig.savefig(os.path.join(parameters.LSST_SAVEFIGPATH, 'fwhm_2.pdf'))

    return w


def plot_comparison_truth(spectrum, w):  # pragma: no cover
    s = spectrum.chromatic_psf
    lambdas_truth = np.fromstring(spectrum.header['LBDAS_T'][1:-1], sep=' ')
    psf_poly_truth = np.fromstring(spectrum.header['PSF_P_T'][1:-1], sep=' ', dtype=float)
    deg_truth = int(spectrum.header["PSF_DEG"])
    psf_poly_truth[-1] = spectrum.spectrogram_saturation
    amplitude_truth = np.fromstring(spectrum.header['AMPLIS_T'][1:-1], sep=' ', dtype=float)
    amplitude_truth *= parameters.FLAM_TO_ADURATE * lambdas_truth * np.gradient(lambdas_truth)
    s0 = ChromaticPSF(s.psf, lambdas_truth.size, s.Ny, deg=deg_truth,
                      saturation=spectrum.spectrogram_saturation)
    s0.poly_params = np.asarray(list(amplitude_truth) + list(psf_poly_truth))
    s0.deg = (len(s0.poly_params[s0.Nx:]) - 1) // (len(s0.psf.param_names) - 2) - 1
    s0.set_polynomial_degrees(s0.deg)
    s0.profile_params = s0.from_poly_params_to_profile_params(s0.poly_params)
    s0.from_profile_params_to_shape_params(s0.profile_params)

    gs_kw = dict(width_ratios=[2, 1], height_ratios=[2, 1])
    fig, ax = plt.subplots(2, 2, figsize=(11, 5), sharex="all", gridspec_kw=gs_kw)
    ax[0, 0].plot(lambdas_truth, amplitude_truth, label="truth")
    amplitude_priors_err = [np.sqrt(w.amplitude_priors_cov_matrix[x, x]) for x in range(w.Nx)]
    ax[0, 0].errorbar(spectrum.lambdas, w.amplitude_priors, yerr=amplitude_priors_err, label="prior")
    ax[0, 0].errorbar(spectrum.lambdas, w.amplitude_params, yerr=w.amplitude_params_err, label="2D")
    ax[0, 0].grid()
    ax[0, 0].legend()
    ax[0, 0].set_xlabel(r"$\lambda$ [nm]")
    ax[0, 0].set_ylabel(f"Amplitude $A$ [ADU/s]")
    ax[1, 0].plot(lambdas_truth, np.zeros_like(lambdas_truth), label="truth")
    amplitude_truth_interp = np.interp(spectrum.lambdas, lambdas_truth, amplitude_truth)
    res = (w.amplitude_priors - amplitude_truth_interp) / amplitude_priors_err
    ax[1, 0].errorbar(spectrum.lambdas, res, yerr=np.ones_like(res),
                      label=f"prior: mean={np.mean(res):.2f}, std={np.std(res):.2f}")
    res = (w.amplitude_params - amplitude_truth_interp) / w.amplitude_params_err
    ax[1, 0].errorbar(spectrum.lambdas, res, yerr=np.ones_like(res),
                      label=f"2D: mean={np.mean(res):.2f}, std={np.std(res):.2f}")
    ax[1, 0].grid()
    ax[1, 0].legend()
    ax[1, 0].set_xlabel(r"$\lambda$ [nm]")
    ax[1, 0].set_ylim(-5, 5)
    ax[1, 0].set_ylabel(r"$(A - A_{\rm truth})/\sigma_A$")

    fwhm_truth = np.interp(spectrum.lambdas, lambdas_truth, s0.table["fwhm"])
    # fwhm_prior = np.interp(spectrum.lambdas, np.arange(w.amplitude_priors.size), w.fwhm_priors)
    # fwhm_1d = np.interp(np.arange(len(s.table)), np.arange(w.fwhm_1d.size), w.fwhm_1d)
    # fwhm_2d = np.interp(np.arange(len(s.table)), np.arange(s.Nx), fwhm_1d)
    ax[0, 1].plot(lambdas_truth, s0.table["fwhm"], label="truth")
    ax[0, 1].plot(spectrum.lambdas, w.fwhm_priors, label="prior")
    ax[0, 1].plot(spectrum.lambdas, s.table["fwhm"], label="fit")
    ax[0, 1].grid()
    ax[0, 1].set_ylim(0, 10)
    ax[0, 1].legend()
    ax[0, 1].set_xlabel(r"$\lambda$ [nm]")
    ax[1, 1].set_xlabel(r"$\lambda$ [nm]")
    ax[0, 1].set_ylabel(f"FWHM [pix]")
    ax[1, 1].set_ylabel(r"FWHM - FWHM$_{\rm truth}$ [pix]")
    ax[1, 1].plot(lambdas_truth, np.zeros_like(lambdas_truth), label="truth")
    ax[1, 1].plot(spectrum.lambdas, w.fwhm_priors - fwhm_truth, label="prior")
    ax[1, 1].plot(spectrum.lambdas, s.table["fwhm"] - fwhm_truth, label="2D")
    ax[1, 1].grid()
    ax[1, 1].set_ylim(-0.5, 0.5)
    ax[1, 1].legend()
    plt.subplots_adjust(hspace=0)
    fig.tight_layout()
    if parameters.DISPLAY:
        plt.show()
    if parameters.LSST_SAVEFIGPATH:
        fig.savefig(os.path.join(parameters.LSST_SAVEFIGPATH, 'deconvolution_truth.pdf'), transparent=True)
    plt.show()<|MERGE_RESOLUTION|>--- conflicted
+++ resolved
@@ -142,10 +142,7 @@
         self.fixed[5] = True  # B: not needed in simulations, to check with data
         self.fixed[6] = True  # camera rot
         self.fixed[7] = True  # pressure
-<<<<<<< HEAD
         self.fixed[8] = True  # temperature
-=======
->>>>>>> 7e56b452
         self.fixed[-1] = True  # saturation
         self.nwalkers = max(2 * self.ndim, nwalkers)
 

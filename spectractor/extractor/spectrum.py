from scipy.signal import argrelextrema, savgol_filter

from spectractor.extractor.images import *


class Spectrum:

    def __init__(self, file_name="", image=None, order=1, target=None):
        """ Spectrum class used to store information and methods
        relative to spectra nd their extraction.

        Parameters
        ----------
        file_name: str, optional
            Path to the spectrum file (default: "").
        image: Image, optional
            Image object from which to create the Spectrum object:
            copy the information from the Image header (default: None).
        order: int
            Order of the spectrum (default: 1)
        target: Target, optional
            Target object if provided (default: None)

        Examples
        --------
        Load a spectrum from a fits file
        >>> s = Spectrum(file_name='tests/data/reduc_20170605_028_spectrum.fits')
        >>> print(s.order)
        1
        >>> print(s.target.label)
        PNG321.0+3.9
        >>> print(s.disperser_label)
        HoloPhAg

        Load a spectrum from a fits image file
        >>> image = Image('tests/data/reduc_20170605_028.fits', target='3C273')
        >>> s = Spectrum(image=image)
        >>> print(s.target.label)
        3C273
        """
        self.my_logger = set_logger(self.__class__.__name__)
        self.target = target
        self.data = None
        self.err = None
        self.x0 = None
        self.pixels = None
        self.lambdas = None
        self.lambdas_binwidths = None
        self.lambdas_indices = None
        self.order = order
        self.chromatic_psf = None
        self.filter = None
        self.filters = None
        self.units = 'ADU/s'
        self.gain = parameters.CCD_GAIN
        self.chromatic_psf = ChromaticPSF1D(1, 1, deg=1, saturation=1)
        self.rotation_angle = 0
        if file_name != "":
            self.filename = file_name
            self.load_spectrum(file_name)
        if image is not None:
            self.header = image.header
            self.date_obs = image.date_obs
            self.airmass = image.airmass
            self.expo = image.expo
            self.filters = image.filters
            self.filter = image.filter
            self.disperser_label = image.disperser_label
            self.disperser = image.disperser
            self.target = image.target
            self.lines = self.target.lines
            self.x0 = image.target_pixcoords
            self.target_pixcoords = image.target_pixcoords
            self.target_pixcoords_rotated = image.target_pixcoords_rotated
            self.units = image.units
            self.gain = image.gain
            self.my_logger.info('\n\tSpectrum info copied from image')
        self.load_filter()

    def convert_from_ADUrate_to_flam(self):
        """Convert units from ADU/s to erg/s/cm^2/nm.
        The SED is supposed to be in flam units ie erg/s/cm^2/nm

        Examples
        --------
        >>> s = Spectrum(file_name='tests/data/reduc_20170605_028_spectrum.fits')
        >>> s.convert_from_ADUrate_to_flam()
        >>> assert np.max(s.data) < 1e-2
        >>> assert np.max(s.err) < 1e-2

        """

        self.data = self.data / parameters.FLAM_TO_ADURATE
        self.data /= self.lambdas * self.lambdas_binwidths
        if self.err is not None:
            self.err = self.err / parameters.FLAM_TO_ADURATE
            self.err /= (self.lambdas * self.lambdas_binwidths)
        self.units = 'erg/s/cm$^2$/nm'

    def convert_from_flam_to_ADUrate(self):
        """Convert units from erg/s/cm^2/nm to ADU/s.
        The SED is supposed to be in flam units ie erg/s/cm^2/nm

        Examples
        --------
        >>> s = Spectrum(file_name='tests/data/reduc_20170605_028_spectrum.fits')
        >>> s.convert_from_flam_to_ADUrate()
        >>> assert np.max(s.data) > 1e-2
        >>> assert np.max(s.err) > 1e-2

        """
        self.data = self.data * parameters.FLAM_TO_ADURATE
        self.data *= self.lambdas_binwidths * self.lambdas
        if self.err is not None:
            self.err = self.err * parameters.FLAM_TO_ADURATE
            self.err *= self.lambdas_binwidths * self.lambdas
        self.units = 'ADU/s'

    def load_filter(self):
        """Load filter properties and set relevant LAMBDA_MIN and LAMBDA_MAX values.

        Examples
        --------
        >>> s = Spectrum()
        >>> s.filter = 'FGB37'
        >>> s.load_filter()
        >>> assert parameters.LAMBDA_MIN == parameters.FGB37['min']
        >>> assert parameters.LAMBDA_MAX == parameters.FGB37['max']

        """
        for f in parameters.FILTERS:
            if f['label'] == self.filter:
                parameters.LAMBDA_MIN = f['min']
                parameters.LAMBDA_MAX = f['max']
                self.my_logger.info('\n\tLoad filter %s: lambda between %.1f and %.1f' % (
                    f['label'], parameters.LAMBDA_MIN, parameters.LAMBDA_MAX))
                break

    def plot_spectrum(self, ax=None, xlim=None, live_fit=False, label='', force_lines=False):
        """Plot spectrum with emission and absorption lines.

        Parameters
        ----------
        ax: Axes, optional
            Axes instance (default: None).
        label: str
            Label for the legend (default: '').
        xlim: list, optional
            List of minimum and maximum abscisses (default: None)
        live_fit: bool, optional
            If True the spectrum is plotted in live during the fitting procedures
            (default: False).
        force_lines: bool
            Force the over plot of vertical lines for atomic lines if set to True (default: False).

        Examples
        --------
        >>> s = Spectrum(file_name='tests/data/reduc_20170530_134_spectrum.fits')
        >>> s.plot_spectrum(xlim=[500,900], live_fit=False, force_lines=True)
        """
        if ax is None:
            plt.figure(figsize=[12, 6])
            ax = plt.gca()
        if label == '':
            label = f'Order {self.order:d} spectrum\nD={self.disperser.D:.2f}mm'
        if self.x0 is not None:
            label += f', x0={self.x0[0]:.2f}pix'
        title = self.target.label
        plot_spectrum_simple(ax, self.lambdas, self.data, data_err=self.err, xlim=xlim, label=label,
                             title=title, units=self.units)
        if len(self.target.spectra) > 0:
            for k in range(len(self.target.spectra)):
                s = self.target.spectra[k] / np.max(self.target.spectra[k]) * np.max(self.data)
                ax.plot(self.target.wavelengths[k], s, lw=2, label='Tabulated spectra #%d' % k)
        if self.lambdas is not None:
            self.lines.plot_detected_lines(ax, print_table=parameters.VERBOSE)
        if self.lambdas is not None and self.lines is not None:
            self.lines.plot_atomic_lines(ax, fontsize=12, force=force_lines)
        ax.legend(loc='best')
        if self.filters is not None:
            ax.get_legend().set_title(self.filters)
        if parameters.DISPLAY:
            if live_fit:
                plt.draw()
                plt.pause(1e-8)
                plt.close()
            else:
                plt.show()

    def plot_spectrogram(self, ax=None, scale="lin", title="", units="Image units", plot_stats=False,
                         target_pixcoords=None, vmin=None, vmax=None, figsize=[9.3, 8], aspect=None,
                         cmap=None, cax=None):
        """Plot spectrogram.

        Parameters
        ----------
        ax: Axes, optional
            Axes instance (default: None).
        scale: str
            Scaling of the image (choose between: lin, log or log10) (default: lin)
        title: str
            Title of the image (default: "")
        units: str
            Units of the image to be written in the color bar label (default: "Image units")
        cmap: colormap
            Color map label (default: None)
        target_pixcoords: array_like, optional
            2D array  giving the (x,y) coordinates of the targets on the image: add a scatter plot (default: None)
        vmin: float
            Minimum value of the image (default: None)
        vmax: float
            Maximum value of the image (default: None)
        aspect: str
            Aspect keyword to be passed to imshow (default: None)
        cax: Axes, optional
            Color bar axes if necessary (default: None).
        figsize: tuple
            Figure size (default: [9.3, 8]).
        plot_stats: bool
            If True, plot the uncertainty map instead of the spectrogram (default: False).

        Examples
        --------
        >>> s = Spectrum(file_name='tests/data/reduc_20170605_028_spectrum.fits')
        >>> s.plot_spectrogram()
        >>> if parameters.DISPLAY: plt.show()
        """
        if ax is None:
            plt.figure(figsize=figsize)
            ax = plt.gca()
        data = np.copy(self.spectrogram)
        if plot_stats:
            data = np.copy(self.spectrogram_err)
        plot_image_simple(ax, data=data, scale=scale, title=title, units=units, cax=cax,
                          target_pixcoords=target_pixcoords, aspect=aspect, vmin=vmin, vmax=vmax, cmap=cmap)
        if parameters.DISPLAY:
            plt.show()

    def save_spectrum(self, output_file_name, overwrite=False):
        """Save the spectrum into a fits file (data, error and wavelengths).

        Parameters
        ----------
        output_file_name: str
            Path of the output fits file.
        overwrite: bool
            If True overwrite the output file if needed (default: False).

        Examples
        --------
        >>> import os
        >>> s = Spectrum(file_name='tests/data/reduc_20170605_028_spectrum.fits')
        >>> s.save_spectrum('./tests/test.fits')
        >>> assert os.path.isfile('./tests/test.fits')

        Overwrite previous file:
        >>> s.save_spectrum('./tests/test.fits', overwrite=True)
        >>> assert os.path.isfile('./tests/test.fits')
        >>> os.remove('./tests/test.fits')
        """
        self.header['UNIT1'] = "nanometer"
        self.header['UNIT2'] = self.units
        self.header['COMMENTS'] = 'First column gives the wavelength in unit UNIT1, ' \
                                  'second column gives the spectrum in unit UNIT2, ' \
                                  'third column the corresponding errors.'
        save_fits(output_file_name, self.header, [self.lambdas, self.data, self.err], overwrite=overwrite)
        self.my_logger.info('\n\tSpectrum saved in %s' % output_file_name)

    def save_spectrogram(self, output_file_name, overwrite=False):
        """Save the spectrogram into a fits file (data, error and background).

        Parameters
        ----------
        output_file_name: str
            Path of the output fits file.
        overwrite: bool,  optional
            If True overwrite the output file if needed (default: False).

        Examples
        --------
        """
        self.header['UNIT1'] = self.units
        self.header['COMMENTS'] = 'First HDU gives the data in UNIT1 units, ' \
                                  'second HDU gives the uncertainties, ' \
                                  'third HDU the  fitted background.'
        self.header['S_X0'] = self.spectrogram_x0
        self.header['S_Y0'] = self.spectrogram_y0
        self.header['S_XMIN'] = self.spectrogram_xmin
        self.header['S_XMAX'] = self.spectrogram_xmax
        self.header['S_YMIN'] = self.spectrogram_ymin
        self.header['S_YMAX'] = self.spectrogram_ymax
        self.header['S_DEG'] = self.spectrogram_deg
        self.header['S_SAT'] = self.spectrogram_saturation
        hdu1 = fits.PrimaryHDU()
        hdu2 = fits.ImageHDU()
        hdu3 = fits.ImageHDU()
        hdu1.header = self.header
        hdu1.data = self.spectrogram
        hdu2.data = self.spectrogram_err
        hdu3.data = self.spectrogram_bgd
        hdu = fits.HDUList([hdu1, hdu2, hdu3])
        output_directory = '/'.join(output_file_name.split('/')[:-1])
        ensure_dir(output_directory)
        hdu.writeto(output_file_name, overwrite=overwrite)
        self.my_logger.info('\n\tSpectrogram saved in %s' % output_file_name)

    def load_spectrum(self, input_file_name):
        """Load the spectrum from a fits file (data, error and wavelengths).

        Parameters
        ----------
        input_file_name: str
            Path to the input fits file

        Examples
        --------
        >>> s = Spectrum()
        >>> s.load_spectrum('tests/data/reduc_20170605_028_spectrum.fits')
        >>> print(s.units)
        erg/s/cm$^2$/nm
        """
        if os.path.isfile(input_file_name):
            self.header, raw_data = load_fits(input_file_name)
            self.lambdas = raw_data[0]
            self.lambdas_binwidths = np.gradient(self.lambdas)
            self.data = raw_data[1]
            if len(raw_data) > 2:
                self.err = raw_data[2]
            extract_info_from_CTIO_header(self, self.header)
            if self.header['TARGET'] != "":
                self.target = load_target(self.header['TARGET'], verbose=parameters.VERBOSE)
                self.lines = self.target.lines
            if self.header['UNIT2'] != "":
                self.units = self.header['UNIT2']
            if self.header['ROTANGLE'] != "":
                self.rotation_angle = self.header['ROTANGLE']
            if self.header['TARGETX'] != "" and self.header['TARGETY'] != "":
                self.x0 = [self.header['TARGETX'], self.header['TARGETY']]
            self.my_logger.info('\n\tLoading disperser %s...' % self.disperser_label)
            self.disperser = Hologram(self.header['FILTER2'], data_dir=parameters.HOLO_DIR, verbose=parameters.VERBOSE)
            self.my_logger.info('\n\tSpectrum loaded from %s' % input_file_name)
            self.load_spectrogram(input_file_name.replace('spectrum', 'spectrogram'))
            self.load_chromatic_psf(input_file_name.replace('spectrum.fits', 'table.csv'))
        else:
            self.my_logger.warning('\n\tSpectrum file %s not found' % input_file_name)

    def load_spectrogram(self, input_file_name):
        """Load the spectrum from a fits file (data, error and wavelengths).

        Parameters
        ----------
        input_file_name: str
            Path to the input fits file

        Examples
        --------
        >>> s = Spectrum()
        >>> s.load_spectrum('tests/data/reduc_20170605_028_spectrum.fits')
        """
        if os.path.isfile(input_file_name):
            hdu_list = fits.open(input_file_name)
            header = hdu_list[0].header
            self.spectrogram = hdu_list[0].data
            self.spectrogram_err = hdu_list[1].data
            self.spectrogram_bgd = hdu_list[2].data
            self.spectrogram_x0 = header['S_X0']
            self.spectrogram_y0 = header['S_Y0']
            self.spectrogram_xmin = header['S_XMIN']
            self.spectrogram_xmax = header['S_XMAX']
            self.spectrogram_ymin = header['S_YMIN']
            self.spectrogram_ymax = header['S_YMAX']
            self.spectrogram_deg = header['S_DEG']
            self.spectrogram_saturation = header['S_SAT']
            self.spectrogram_Nx = self.spectrogram_xmax - self.spectrogram_xmin
            self.spectrogram_Ny = self.spectrogram_ymax - self.spectrogram_ymin
            hdu_list.close()  # need to free allocation for file descripto
            self.my_logger.info('\n\tSpectrogram loaded from %s' % input_file_name)
        else:
            self.my_logger.warning('\n\tSpectrogram file %s not found' % input_file_name)

    def load_chromatic_psf(self, input_file_name):
        """Load the spectrum from a fits file (data, error and wavelengths).

        Parameters
        ----------
        input_file_name: str
            Path to the input fits file

        Examples
        --------
        >>> s = Spectrum()
        >>> s.load_spectrum('outputs/reduc_20170530_134_spectrum.fits')
        """
        if os.path.isfile(input_file_name):
            self.chromatic_psf = ChromaticPSF1D(self.spectrogram_Nx, self.spectrogram_Ny,
                                                deg=self.spectrogram_deg, saturation=self.spectrogram_saturation)
            self.chromatic_psf.table = Table.read(input_file_name)
            self.my_logger.info('\n\tSpectrogram loaded from %s' % input_file_name)
        else:
            self.my_logger.warning('\n\tSpectrogram file %s not found' % input_file_name)


def calibrate_spectrum(spectrum, xlim=None):
    """Convert pixels into wavelengths given the position of the order 0,
    the data for the spectrum, and the properties of the disperser. Convert the
    spectrum amplitude from ADU rate to flams. Truncate the outputs to the wavelenghts
    between parameters.LAMBDA_MIN and parameters.LAMBDA_MAX.

    Parameters
    ----------
    spectrum: Spectrum
        Spectrum object to calibrate
    xlim: list, optional
        List of minimum and maximum abscisses

    """
    my_logger = set_logger(__name__)
    if xlim is None:
        left_cut, right_cut = [0, spectrum.data.size]
    else:
        left_cut, right_cut = xlim
    spectrum.data = spectrum.data[left_cut:right_cut]
    pixels = spectrum.pixels[left_cut:right_cut] - spectrum.target_pixcoords_rotated[0]
    spectrum.lambdas = spectrum.disperser.grating_pixel_to_lambda(pixels, spectrum.target_pixcoords,
                                                                  order=spectrum.order)
    spectrum.lambdas_binwidths = np.gradient(spectrum.lambdas)
    # Cut spectra
    spectrum.lambdas_indices = \
        np.where(np.logical_and(spectrum.lambdas > parameters.LAMBDA_MIN, spectrum.lambdas < parameters.LAMBDA_MAX))[0]
    spectrum.lambdas = spectrum.lambdas[spectrum.lambdas_indices]
    spectrum.lambdas_binwidths = spectrum.lambdas_binwidths[spectrum.lambdas_indices]
    spectrum.data = spectrum.data[spectrum.lambdas_indices]
    if spectrum.err is not None:
        spectrum.err = spectrum.err[spectrum.lambdas_indices]
    spectrum.convert_from_ADUrate_to_flam()


def detect_lines(lines, lambdas, spec, spec_err=None, fwhm_func=None, snr_minlevel=3, ax=None,
                 xlim=(parameters.LAMBDA_MIN, parameters.LAMBDA_MAX)):
    """Detect and fit the lines in a spectrum. The method is to look at maxima or minima
    around emission or absorption tabulated lines, and to select surrounding pixels
    to fit a (positive or negative) gaussian and a polynomial background. If several regions
    overlap, a multi-gaussian fit is performed above a common polynomial background.
    The mean global shift (in nm) between the detected and tabulated lines is returned, considering
    only the lines with a signal-to-noise ratio above a threshold.
    The order of the polynomial background is set in parameters.py with CALIB_BGD_ORDER.

    Parameters
    ----------
    lines: Lines
        The Lines object containing the line characteristics
    lambdas: float array
        The wavelength array (in nm)
    spec: float array
        The spectrum amplitude array
    spec_err: float array, optional
        The spectrum amplitude uncertainty array (default: None)
    fwhm_func: callable, optional
        The fwhm of the cross spectrum to reset CALIB_PEAK_WIDTH parameter as a function of lambda (default: None)
    snr_minlevel: float
        The minimum signal over noise ratio to consider using a fitted line in the computation of the mean
        shift output and to print it in the outpur table (default: 3)
    ax: Axes, optional
        An Axes instance to over plot the result of the fit (default: None).
    xlim: array, optional
        (min, max) list limiting the wavelength interval where to detect spectral lines (default:
        (parameters.LAMBDA_MIN, parameters.LAMBDA_MAX))

    Returns
    -------
    shift: float
        The mean shift (in nm) between the detected and tabulated lines

    Examples
    --------

    Creation of a mock spectrum with emission and absorption lines
    >>> import numpy as np
    >>> lambdas = np.arange(300,1000,1)
    >>> spectrum = 1e4*np.exp(-((lambdas-600)/200)**2)
    >>> spectrum += HALPHA.gaussian_model(lambdas, A=5000, sigma=3)
    >>> spectrum += HBETA.gaussian_model(lambdas, A=3000, sigma=2)
    >>> spectrum += O2.gaussian_model(lambdas, A=-3000, sigma=7)
    >>> spectrum_err = np.sqrt(spectrum)
    >>> spectrum = np.random.poisson(spectrum)
    >>> spec = Spectrum()
    >>> spec.lambdas = lambdas
    >>> spec.data = spectrum
    >>> spec.err = spectrum_err
    >>> fwhm_func = interp1d(lambdas, 0.01 * lambdas)

    Detect the lines
    >>> lines = Lines([HALPHA, HBETA, O2], hydrogen_only=True,
    ... atmospheric_lines=True, redshift=0, emission_spectrum=True)
    >>> global_chisq = detect_lines(lines, lambdas, spectrum, spectrum_err, fwhm_func=fwhm_func)
    >>> assert(global_chisq < 1)

    Plot the result
    >>> spec.lines = lines
    >>> fig = plt.figure()
    >>> plot_spectrum_simple(plt.gca(), lambdas, spec.data, data_err=spec.err)
    >>> lines.plot_detected_lines(plt.gca())
    >>> if parameters.DISPLAY: plt.show()
    """

    # main settings
    my_logger = set_logger(__name__)
    bgd_npar = parameters.CALIB_BGD_NPARAMS
    peak_width = parameters.CALIB_PEAK_WIDTH
    bgd_width = parameters.CALIB_BGD_WIDTH
    if lines.hydrogen_only:
        peak_width = 7
        bgd_width = 15
    fwhm_to_peak_width_factor = 3
    len_index_to_bgd_npar_factor = 0.12
    baseline_prior = 0.1  # *sigma gaussian prior on base line fit
    # filter the noise
    #plt.errorbar(lambdas,spec,yerr=spec_err)
    spec = np.copy(spec)
    spec = savgol_filter(spec, 5, 2)
    #plt.plot(lambdas,spec)
    #plt.show()
    # initialisation
    lambda_shifts = []
    snrs = []
    index_list = []
    bgd_npar_list = []
    peak_index_list = []
    guess_list = []
    bounds_list = []
    lines_list = []
    for line in lines.lines:
        # reset line fit attributes
        line.fitted = False
        line.fit_popt = None
        line.high_snr = False
        # wavelength of the line: find the nearest pixel index
        line_wavelength = line.wavelength
        if fwhm_func is not None:
            peak_width = max(fwhm_to_peak_width_factor * fwhm_func(line_wavelength), parameters.CALIB_PEAK_WIDTH)
        if line_wavelength < xlim[0] or line_wavelength > xlim[1]:
            continue
        l_index, l_lambdas = find_nearest(lambdas, line_wavelength)
        # reject if pixel index is too close to image bounds
        if l_index < peak_width or l_index > len(lambdas) - peak_width:
            continue
        # search for local extrema to detect emission or absorption line
        # around pixel index +/- peak_width
        line_strategy = np.greater  # look for emission line
        bgd_strategy = np.less
        if not lines.emission_spectrum or line.atmospheric:
            line_strategy = np.less  # look for absorption line
            bgd_strategy = np.greater
        index = np.arange(l_index - peak_width, l_index + peak_width, 1).astype(int)
        # skip if data is masked with NaN
        if np.any(np.isnan(spec[index])):
            continue
        extrema = argrelextrema(spec[index], line_strategy)
        if len(extrema[0]) == 0:
            continue
        peak_index = index[0] + extrema[0][0]
        # if several extrema, look for the greatest
        if len(extrema[0]) > 1:
            if line_strategy == np.greater:
                test = -1e20
                for m in extrema[0]:
                    idx = index[0] + m
                    if spec[idx] > test:
                        peak_index = idx
                        test = spec[idx]
            elif line_strategy == np.less:
                test = 1e20
                for m in extrema[0]:
                    idx = index[0] + m
                    if spec[idx] < test:
                        peak_index = idx
                        test = spec[idx]
        # search for first local minima around the local maximum
        # or for first local maxima around the local minimum
        # around +/- 3*peak_width
        index_inf = peak_index - 1  # extrema on the left
        while index_inf > max(0, peak_index - 3 * peak_width):
            test_index = np.arange(index_inf, peak_index, 1).astype(int)
            minm = argrelextrema(spec[test_index], bgd_strategy)
            if len(minm[0]) > 0:
                index_inf = index_inf + minm[0][0]
                break
            else:
                index_inf -= 1
        index_sup = peak_index + 1  # extrema on the right
        while index_sup < min(len(spec) - 1, peak_index + 3 * peak_width):
            test_index = np.arange(peak_index, index_sup, 1).astype(int)
            minm = argrelextrema(spec[test_index], bgd_strategy)
            if len(minm[0]) > 0:
                index_sup = peak_index + minm[0][0]
                break
            else:
                index_sup += 1
        index_sup = max(index_sup, peak_index + peak_width)
        index_inf = min(index_inf, peak_index - peak_width)
        # pixel range to consider around the peak, adding bgd_width pixels
        # to fit for background around the peak
        index = list(np.arange(max(0, index_inf - bgd_width),
                               min(len(lambdas), index_sup + bgd_width), 1).astype(int))
        # skip if data is masked with NaN
        if np.any(np.isnan(spec[index])):
            continue
        # first guess and bounds to fit the line properties and
        # the background with CALIB_BGD_ORDER order polynom
        # guess = [0] * bgd_npar + [0.5 * np.max(spec[index]), lambdas[peak_index],
        #                          0.5 * (line.width_bounds[0] + line.width_bounds[1])]
        bgd_npar = max(parameters.CALIB_BGD_NPARAMS, int(len_index_to_bgd_npar_factor * (index[-1] - index[0])))
        bgd_npar_list.append(bgd_npar)
        guess = [0] * bgd_npar + [0.5 * np.max(spec[index]), line_wavelength,
                                  0.5 * (line.width_bounds[0] + line.width_bounds[1])]
        if line_strategy == np.less:
            guess[bgd_npar] = -0.5 * np.max(spec[index])  # look for abosrption under bgd
        # bounds = [[-np.inf] * bgd_npar + [-abs(np.max(spec[index])), lambdas[index_inf], line.width_bounds[0]],
        #          [np.inf] * bgd_npar + [abs(np.max(spec[index])), lambdas[index_sup], line.width_bounds[1]]]
        bounds = [[-np.inf] * bgd_npar + [-abs(np.max(spec[index])), line_wavelength - peak_width / 2,
                                          line.width_bounds[0]],
                  [np.inf] * bgd_npar + [abs(np.max(spec[index])), line_wavelength + peak_width / 2,
                                         line.width_bounds[1]]]
        # gaussian amplitude bounds depend if line is emission/absorption
        if line_strategy == np.less:
            bounds[1][bgd_npar] = 0  # look for absorption under bgd
        else:
            bounds[0][bgd_npar] = 0  # look for emission above bgd
        peak_index_list.append(peak_index)
        index_list.append(index)
        lines_list.append(line)
        guess_list.append(guess)
        bounds_list.append(bounds)
    # now gather lines together if pixel index ranges overlap
    idx = 0
    merges = [[0]]
    while idx < len(index_list) - 1:
        idx = merges[-1][-1]
        if idx == len(index_list) - 1:
            break
        if index_list[idx][-1] > index_list[idx + 1][0]:
            merges[-1].append(idx + 1)
        else:
            merges.append([idx + 1])
            idx += 1
    # reorder merge list with respect to lambdas in guess list
    new_merges = []
    for merge in merges:
        if len(guess_list) == 0:
            continue
        tmp_guess = [guess_list[i][-2] for i in merge]
        new_merges.append([x for _, x in sorted(zip(tmp_guess, merge))])
    # reorder lists with merges
    new_peak_index_list = []
    new_index_list = []
    new_guess_list = []
    new_bounds_list = []
    new_lines_list = []
    for merge in new_merges:
        new_peak_index_list.append([])
        new_index_list.append([])
        new_guess_list.append([])
        new_bounds_list.append([[], []])
        new_lines_list.append([])
        for i in merge:
            # add the bgd parameters
            bgd_npar = bgd_npar_list[i]
            # if i == merge[0]:
            #     new_guess_list[-1] += guess_list[i][:bgd_npar]
            #     new_bounds_list[-1][0] += bounds_list[i][0][:bgd_npar]
            #     new_bounds_list[-1][1] += bounds_list[i][1][:bgd_npar]
            # add the gauss parameters
            new_peak_index_list[-1].append(peak_index_list[i])
            new_index_list[-1] += index_list[i]
            new_guess_list[-1] += guess_list[i][bgd_npar:]
            new_bounds_list[-1][0] += bounds_list[i][0][bgd_npar:]
            new_bounds_list[-1][1] += bounds_list[i][1][bgd_npar:]
            new_lines_list[-1].append(lines_list[i])
        # set central peak bounds exactly between two close lines
        for k in range(len(merge) - 1):
            new_bounds_list[-1][0][3 * (k + 1) + 1] = 0.5 * (
                    new_guess_list[-1][3 * k + 1] + new_guess_list[-1][3 * (k + 1) + 1])
            new_bounds_list[-1][1][3 * k + 1] = 0.5 * (
                    new_guess_list[-1][3 * k + 1] + new_guess_list[-1][3 * (k + 1) + 1]) + 1e-3
            # last term is to avoid equalities
            # between bounds in some pathological case
        # sort pixel indices and remove doublons
        new_index_list[-1] = sorted(list(set(new_index_list[-1])))
    # fit the line subsets and background
    global_chisq = 0
    for k in range(len(new_index_list)):
        # first guess for the base line with the lateral bands
        peak_index = new_peak_index_list[k]
        index = new_index_list[k]
        guess = new_guess_list[k]
        bounds = new_bounds_list[k]
        bgd_index = []
        if fwhm_func is not None:
            peak_width = fwhm_to_peak_width_factor * np.mean(fwhm_func(lambdas[index]))
        for i in index:
            is_close_to_peak = False
            for j in peak_index:
                if abs(i - j) < peak_width:
                    is_close_to_peak = True
                    break
            if not is_close_to_peak:
                bgd_index.append(i)
        # add background guess and bounds
        bgd_npar = max(parameters.CALIB_BGD_ORDER + 1, int(len_index_to_bgd_npar_factor * len(bgd_index)))
        parameters.CALIB_BGD_NPARAMS = bgd_npar
        guess = [0] * bgd_npar + guess
        bounds[0] = [-np.inf] * bgd_npar + bounds[0]
        bounds[1] = [np.inf] * bgd_npar + bounds[1]
        if len(bgd_index) > 0:
            try:
                fit, cov, model = fit_poly1d_legendre(lambdas[bgd_index], spec[bgd_index],
                                                      order=bgd_npar - 1, w=1. / spec_err[bgd_index])
            except:
                fit, cov, model = fit_poly1d_legendre(lambdas[index], spec[index],
                                                      order=bgd_npar - 1, w=1. / spec_err[index])
        else:
            fit, cov, model = fit_poly1d_legendre(lambdas[index], spec[index],
                                                  order=bgd_npar - 1, w=1. / spec_err[index])
        # lines.my_logger.warning(f'{bgd_npar} {fit}')
        # fig = plt.figure()
        # plt.plot(lambdas[index], spec[index])
        # plt.plot(lambdas[bgd_index], spec[bgd_index], 'ro')
        # x_norm = rescale_x_for_legendre(lambdas[index])
        # lines.my_logger.warning(f'tototot {x_norm}')
        # plt.plot(lambdas[index], np.polynomial.legendre.legval(x_norm, fit), 'b-')
        # plt.plot(lambdas[bgd_index], model, 'b--')
        # plt.title(f"{fit}")
        # plt.show()
        for n in range(bgd_npar):
            # guess[n] = getattr(bgd, bgd.param_names[parameters.CALIB_BGD_ORDER - n]).value
            guess[n] = fit[n]
            b = abs(baseline_prior * guess[n])
            if np.isclose(b, 0, rtol=1e-2*float(np.mean(spec[bgd_index]))):
                b = baseline_prior * np.std(spec[bgd_index])
                if np.isclose(b, 0, rtol=1e-2 * float(np.mean(spec[bgd_index]))):
                    b = np.inf
            bounds[0][n] = guess[n] - b
            bounds[1][n] = guess[n] + b
        for j in range(len(new_lines_list[k])):
            idx = new_peak_index_list[k][j]
            x_norm = rescale_x_for_legendre(lambdas[idx])
            guess[bgd_npar + 3 * j] = np.sign(guess[bgd_npar + 3 * j]) * abs(
                spec[idx] - np.polynomial.legendre.legval(x_norm, guess[:bgd_npar]))
            if np.sign(guess[bgd_npar + 3 * j]) < 0:  # absorption
                bounds[0][bgd_npar + 3 * j] = 2 * guess[bgd_npar + 3 * j]
            else:  # emission
                bounds[1][bgd_npar + 3 * j] = 2 * guess[bgd_npar + 3 * j]
        # fit local extrema with a multigaussian + CALIB_BGD_ORDER polynom
        # account for the spectrum uncertainties if provided
        sigma = None
        if spec_err is not None:
            sigma = spec_err[index]
        # my_logger.warning(f'\n{guess} {np.mean(spec[bgd_index])} {np.std(spec[bgd_index])}')
        popt, pcov = fit_multigauss_and_bgd(lambdas[index], spec[index], guess=guess, bounds=bounds, sigma=sigma,
                                            fix_centroids=True)
        # noise level defined as the std of the residuals if no error
        noise_level = np.std(spec[index] - multigauss_and_bgd(lambdas[index], *popt))
        # otherwise mean of error bars of bgd lateral bands
        if sigma is not None:
            chisq = np.sum((multigauss_and_bgd(lambdas[index], *popt) - spec[index]) ** 2 / (sigma * sigma))
        else:
            chisq = np.sum((multigauss_and_bgd(lambdas[index], *popt) - spec[index]) ** 2)
        chisq /= len(index)
        global_chisq += chisq
        if spec_err is not None:
            noise_level = np.sqrt(np.mean(spec_err[index] ** 2))
        for j in range(len(new_lines_list[k])):
            line = new_lines_list[k][j]
            peak_pos = popt[bgd_npar + 3 * j + 1]
            # FWHM
            FWHM = np.abs(popt[bgd_npar + 3 * j + 2]) * 2.355
            # SNR computation
            # signal_level = popt[bgd_npar+3*j]
            signal_level = popt[
                bgd_npar + 3 * j]  # multigauss_and_bgd(peak_pos, *popt) - np.polyval(popt[:bgd_npar], peak_pos)
            snr = np.abs(signal_level / noise_level)
            # save fit results
            line.fitted = True
            line.fit_lambdas = lambdas[index]
            line.fit_popt = popt
            line.fit_gauss = gauss(lambdas[index], *popt[bgd_npar + 3 * j:bgd_npar + 3 * j + 3])
            x_norm = rescale_x_for_legendre(lambdas[index])
            line.fit_bgd = np.polynomial.legendre.legval(x_norm, popt[:bgd_npar])
            line.fit_snr = snr
            line.fit_chisq = chisq
            line.fit_fwhm = FWHM
            line.fit_bgd_npar = bgd_npar
            if snr < snr_minlevel:
                continue
            line.high_snr = True
            if line.use_for_calibration:
                # wavelength shift between tabulate and observed lines
                lambda_shifts.append(peak_pos - line.wavelength)
                snrs.append(snr)
    if ax is not None:
        lines.plot_detected_lines(ax, print_table=parameters.DEBUG)
    if len(lambda_shifts) > 0:
        global_chisq /= len(lambda_shifts)
        shift = np.average(np.abs(lambda_shifts) ** 2, weights=np.array(snrs) ** 2)
        # if guess values on tabulated lines have not moved: penalize the chisq
        global_chisq += shift
        # lines.my_logger.debug(f'\n\tNumber of calibration lines detected {len(lambda_shifts):d}'
        #                      f'\n\tTotal chisq: {global_chisq:.3f} with shift {shift:.3f}pix')
    else:
        global_chisq = 2 * len(parameters.LAMBDAS)
        # lines.my_logger.debug(
        #    f'\n\tNumber of calibration lines detected {len(lambda_shifts):d}\n\tTotal chisq: {global_chisq:.3f}')
    return global_chisq


# noinspection PyArgumentList
def calibrate_spectrum_with_lines(spectrum):
    """Convert pixels into wavelengths given the position of the order 0,
    the data for the spectrum, the properties of the disperser. Fit the absorption
    (and eventually the emission) lines to perform a second calibration of the
    distance between the CCD and the disperser. The number of fitting steps is
    limited to 30.

    Prerequisites: a first calibration from pixels to wavelengths must have been performed before

    Parameters
    ----------
    spectrum: Spectrum
        Spectrum object to calibrate

    Returns
    -------
    lambdas: array_like
        The new wavelength array in nm.

    Examples
    --------
    >>> spectrum = Spectrum('tests/data/reduc_20170605_028_spectrum.fits')
    >>> parameters.LAMBDA_MIN = 550
    >>> parameters.LAMBDA_MAX = 800
    >>> lambdas = calibrate_spectrum_with_lines(spectrum)
    >>> spectrum.plot_spectrum()
    """
    my_logger = set_logger(__name__)

    # Convert wavelength array into original pixels
    x0 = spectrum.x0
    if x0 is None:
        x0 = spectrum.target_pixcoords
        spectrum.x0 = x0
    D = parameters.DISTANCE2CCD
    if spectrum.header['D2CCD'] != '':
        D = spectrum.header['D2CCD']
    spectrum.disperser.D = D
    delta_pixels = spectrum.disperser.grating_lambda_to_pixel(spectrum.lambdas, x0=x0, order=spectrum.order)

    # Detect emission/absorption lines and calibrate pixel/lambda
    D = parameters.DISTANCE2CCD  # - parameters.DISTANCE2CCD_ERR
    D_err = parameters.DISTANCE2CCD_ERR
    fwhm_func = interp1d(spectrum.chromatic_psf.table['lambdas'],
                         spectrum.chromatic_psf.table['fwhm'],
                         fill_value=(parameters.CALIB_PEAK_WIDTH, parameters.CALIB_PEAK_WIDTH), bounds_error=False)

    def shift_minimizer(params):
        spectrum.disperser.D, shift = params
        lambdas_test = spectrum.disperser.grating_pixel_to_lambda(delta_pixels - shift,
                                                                  x0=[x0[0] + shift, x0[1]], order=spectrum.order)

        if parameters.OBS_NAME != 'PICDUMIDI':
            chisq = detect_lines(spectrum.lines, lambdas_test, spectrum.data, spec_err=spectrum.err,
                             fwhm_func=fwhm_func, ax=None)
        else:
            # for Pic du Midi restriction of absorption line in range 430-800 nm (Hgamma to O2) because  of wiggles
            chisq = detect_lines(spectrum.lines, lambdas_test, spectrum.data, spec_err=spectrum.err,
                                 fwhm_func=fwhm_func, ax=None, xlim=(parameters.LAMBDA_MIN, 800.))
                                 #fwhm_func=fwhm_func, ax=None,xlim = (430.,800.))




        chisq += (shift * shift) / (parameters.PIXSHIFT_PRIOR / 2) ** 2
        if parameters.DEBUG and parameters.DISPLAY:
            spectrum.lambdas = lambdas_test
            spectrum.plot_spectrum(live_fit=True, label=f'Order {spectrum.order:d} spectrum'
                                                        f'\nD={D:.2f}mm, shift={shift:.2f}pix')
        return chisq

    #--------------------------------------------------
    # grid exploration of the parameters
    # necessary because of the  line detection algo
    #---------------------------------------------------------

    if parameters.OBS_NAME != 'PICDUMIDI':
        D_step = D_err / 2
        pixel_shift_step = 0.5
        pixel_shift_prior = parameters.PIXSHIFT_PRIOR
        Ds = np.arange(D - 5 * D_err, D + 6 * D_err, D_step)
        pixel_shifts = np.arange(-pixel_shift_prior, pixel_shift_prior + pixel_shift_step, pixel_shift_step)
    else:
        D_step = D_err
        pixel_shift_step = 0.5
        pixel_shift_prior = parameters.PIXSHIFT_PRIOR
        Ds = np.arange(D - 7 * D_err, D + 8* D_err, D_step)
        pixel_shifts = np.arange(-2*pixel_shift_prior, 2*pixel_shift_prior + pixel_shift_step, pixel_shift_step)

    #if parameters.DEBUG:
    #    spectrum.my_logger.info('\n\tDs={}'.format(Ds))
    #    spectrum.my_logger.info('\n\tpixel_shifts={}'.format(pixel_shifts))

    # pixel_shifts = np.array([0])
    chisq_grid = np.zeros((len(Ds), len(pixel_shifts)))
    for i, D in enumerate(Ds):
        for j, pixel_shift in enumerate(pixel_shifts):
            #spectrum.my_logger.info('\n\tD={:2.2f} , pixel_shift={:2.2f}'.format(D,pixel_shift))
            chisq_grid[i, j] = shift_minimizer([D, pixel_shift])

    # values for initialization
    imin, jmin = np.unravel_index(chisq_grid.argmin(), chisq_grid.shape)
    D = Ds[imin]
    pixel_shift = pixel_shifts[jmin]
    start = np.array([D, pixel_shift])


    if imin == 0 or imin == Ds.size or jmin == 0 or jmin == pixel_shifts.size:
        spectrum.my_logger.warning('\n\tMinimum chisq is on the edge of the exploration grid.')

    #if parameters.DEBUG and parameters.DISPLAY:
    if (parameters.VERBOSE or parameters.DEBUG) and parameters.DISPLAY:
        im = plt.imshow(np.log10(chisq_grid), origin='lower', aspect='auto',
                        extent=(
                            np.min(pixel_shifts) - pixel_shift_step / 2, np.max(pixel_shifts) + pixel_shift_step / 2,
                            np.min(Ds) - D_step / 2, np.max(Ds) + D_step / 2))
        plt.gca().scatter(pixel_shift, D, marker='o', s=100, edgecolors='red', facecolors='none',
                          label='Minimum', linewidth=2)
        c = plt.colorbar(im)
        c.set_label('Log10(chisq)')
        plt.xlabel('Pixel shift [pix]')
        plt.ylabel('D [mm]')
        plt.legend()
        plt.show()

    # now minimize around the global minimum found previously
    # res = opt.minimize(shift_minimizer, start, args=(), method='L-BFGS-B',
    #                    options={'maxiter': 200, 'ftol': 1e-3},
    #                    bounds=((D - 5 * parameters.DISTANCE2CCD_ERR, D + 5 * parameters.DISTANCE2CCD_ERR), (-2, 2)))

    error = [parameters.DISTANCE2CCD_ERR, pixel_shift_step]


    fix = [False, False]

    if parameters.OBS_NAME != 'PICDUMIDI':
        m = Minuit.from_array_func(fcn=shift_minimizer, start=start, error=error, errordef=1, fix=fix, print_level=0,
                               limit=((D - 5 * parameters.DISTANCE2CCD_ERR, D + 5 * parameters.DISTANCE2CCD_ERR),
                                      (-2, 2)))
    else:
        #m = Minuit.from_array_func(fcn=shift_minimizer, start=start, error=error, errordef=1, fix=fix, print_level=0,
        #                           limit=((D - 7 * parameters.DISTANCE2CCD_ERR, D + 7 * parameters.DISTANCE2CCD_ERR),
        #                                  (-5, 5)))
        m = Minuit.from_array_func(fcn=shift_minimizer, start=start, error=error, errordef=1, fix=fix, print_level=0,
                                   limit=((D - 5 * parameters.DISTANCE2CCD_ERR, D + 5 * parameters.DISTANCE2CCD_ERR),
                                          (pixel_shift-3,pixel_shift+3)))
    m.migrad()
    #if parameters.DEBUG:
    #    print(m.pri)
    #if not res.success:
    #    spectrum.my_logger.warning('\n\tMinimizer failed.')
    #    print(res)

    D, pixel_shift = m.np_values()
    spectrum.disperser.D = D
    x0 = [x0[0] + pixel_shift, x0[1]]
    spectrum.x0 = x0
    # check success, xO ou D sur les bords du prior
    lambdas = spectrum.disperser.grating_pixel_to_lambda(delta_pixels - pixel_shift, x0=x0, order=spectrum.order)
    spectrum.lambdas = lambdas
    spectrum.pixels = delta_pixels - pixel_shift
    spectrum.my_logger.info(
        '\n\tOrder0 total shift: {:.2f}pix'
        '\n\tD = {:.2f} mm (default: DISTANCE2CCD = {:.2f} +/- {:.2f} mm, {:.1f} sigma shift)'.format(
            pixel_shift, D, parameters.DISTANCE2CCD, parameters.DISTANCE2CCD_ERR,
            (D - parameters.DISTANCE2CCD) / parameters.DISTANCE2CCD_ERR))
    spectrum.header['PIXSHIFT'] = pixel_shift
    spectrum.header['D2CCD'] = D
    return lambdas


def extract_spectrum_from_image(image, spectrum, w=10, ws=(20, 30), right_edge=parameters.CCD_IMSIZE - 200):
    """Extract the 1D spectrum from the image.

    Method : remove a uniform background estimated from the rectangular lateral bands

    The spectrum amplitude is the sum of the pixels in the 2*w rectangular window
    centered on the order 0 y position.
    The up and down backgrounds are estimated as the median in rectangular regions
    above and below the spectrum, in the ws-defined rectangular regions; stars are filtered
    as nan values using an hessian analysis of the image to remove structures.
    The subtracted background is the mean of the two up and down backgrounds.
    Stars are filtered.

    Prerequisites: the target position must have been found before, and the
        image turned to have an horizontal dispersion line

    Parameters
    ----------
    image: Image
        Image object from which to extract the spectrum
    spectrum: Spectrum
        Spectrum object to store new wavelengths, data and error arrays
    w: int
        Half width of central region where the spectrum is extracted and summed (default: 10)
    ws: list
        up/down region extension where the sky background is estimated with format [int, int] (default: [20,30])
    right_edge: int
        Right-hand pixel position above which no pixel should be used (default: 1800)
    """

    my_logger = set_logger(__name__)
    if ws is None:
        ws = [20, 30]
    my_logger.info(
        f'\n\tExtracting spectrum from image: spectrum with width 2*{w:d} pixels '
        f'and background from {ws[0]:d} to {ws[1]:d} pixels')

    # Make a data copy
    data = np.copy(image.data_rotated)[:, 0:right_edge]
    err = np.copy(image.stat_errors_rotated)[:, 0:right_edge]




    # Lateral bands to remove sky background
    Ny, Nx = data.shape
    x0 = int(image.target_pixcoords_rotated[0])
    y0 = int(image.target_pixcoords_rotated[1])
    ymax = min(Ny, y0 + ws[1])
    ymin = max(0, y0 - ws[1])

    my_logger.info(
        f'\n\tExtracting spectrum from image: extract_spectrum_from_image : Ny,Nx= {Ny}, {Nx}, x0,y0= {x0}, {y0} '
        f'and ymin, ymax= {ymin}, {ymax}')


    if parameters.DEBUG:
        plt.figure(figsize=(6, 6))
        plt.title("DEBUG 1 : extract_spectrum_from_image")
        plt.imshow(data, cmap="jet", origin="lower",vmin=0,vmax=data.flatten().max()*0.1)
        plt.scatter(x0, y0, marker='o', s=100, edgecolors='y', facecolors='none',
               label='Target', linewidth=2)
        plt.grid(True,color="white")
        plt.show()



    # Roughly estimates the wavelengths and set start 50 nm before parameters.LAMBDA_MIN
    # and end 50 nm after parameters.LAMBDA_MAX

    if parameters.OBS_NAME != 'PICDUMIDI':
        lambdas = image.disperser.grating_pixel_to_lambda(np.arange(Nx) - image.target_pixcoords_rotated[0],
                                                      x0=image.target_pixcoords)
    else:
        #lambdas = image.disperser.grating_pixel_to_lambda(np.arange(Nx) - image.target_pixcoords_rotated[0],
        #                                                  x0=image.target_pixcoords_rotated)
        lambdas = image.disperser.grating_pixel_to_lambda(np.arange(Nx) - image.target_pixcoords_rotated[0],
                                                          x0=image.target_pixcoords)

    if parameters.DEBUG:
        plt.figure(figsize=(6, 6))
        plt.title("DEBUG 2 : extract_spectrum_from_image show dispersion relation ")
        plt.plot(np.arange(Nx), lambdas,"b-")
        plt.grid()
        plt.xlabel("pixels")
        plt.ylabel("wavelength (nm)")
        plt.show()


    pixel_start = int(np.argmin(np.abs(lambdas - (parameters.LAMBDA_MIN - 0))))
    pixel_end = min(right_edge, int(np.argmin(np.abs(lambdas - (parameters.LAMBDA_MAX + 0)))))

    my_logger.info(
        f'\n\tExtracting spectrum from image: extract_spectrum_from_image : pixel_start = {pixel_start} pixel_end = {pixel_end} ')



    if (pixel_end - pixel_start) % 2 == 0:  # spectrogram table must have odd size in x for the fourier simulation
        pixel_end -= 1

    my_logger.info(
        f'\n\tExtracting spectrum from image: extract_spectrum_from_image : pixel_start = {pixel_start} pixel_end = {pixel_end} ')


    # Create spectrogram
    data = data[ymin:ymax, pixel_start:pixel_end]
    err = err[ymin:ymax, pixel_start:pixel_end]
    Ny, Nx = data.shape
    my_logger.info(
        f'\n\tExtract spectrogram: crop rotated image [{pixel_start}:{pixel_end},{ymin}:{ymax}] (size ({Nx}, {Ny}))')

<<<<<<< HEAD
    if parameters.DEBUG:
        plt.figure(figsize=(6, 6))
        plt.title("DEBUG 3 : extract_spectrum_from_image after crop")
        plt.imshow(data, cmap="jet", origin="lower")
        plt.Circle((x0, y0), radius=10, color='y')
        plt.show()
=======
    # Extract the abckground on the rotated image
    bgd_model_func = extract_background(data, deg=1, ws=ws, pixel_step=1, sigma=3)
>>>>>>> 52ee05c8

    # Fit the transverse profile
    my_logger.info(f'\n\tStart PSF1D transverse fit...')
    s = fit_transverse_PSF1D_profile(data, err, w, ws, pixel_step=1, sigma=5, deg=2,
                                                     bgd_model_func=bgd_model_func,
                                                     saturation=image.saturation, live_fit=parameters.DEBUG)

    # Fill spectrum object
    spectrum.pixels = np.arange(pixel_start, pixel_end, 1).astype(int)
    spectrum.data = np.copy(s.table['flux_sum'])
    spectrum.err = np.copy(s.table['flux_err'])
    my_logger.debug(f'\n\tTransverse fit table:\n{s.table}')
    if parameters.DEBUG:
        s.plot_summary()

    # Fit the data:
    my_logger.info(f'\n\tStart ChromaticPSF1D polynomial fit...')
    s = fit_chromatic_PSF1D(data, s, bgd_model_func=bgd_model_func, data_errors=err)
    spectrum.chromatic_psf = s
    spectrum.data = np.copy(s.table['flux_integral'])
    s.table['Dx_rot'] = spectrum.pixels.astype(float) - image.target_pixcoords_rotated[0]
    s.table['Dx'] = np.copy(s.table['Dx_rot'])
    s.table['Dy'] = s.table['x_mean'] - (image.target_pixcoords_rotated[1] - ymin)
    s.table['Dy_fwhm_inf'] = s.table['Dy'] - 0.5 * s.table['fwhm']
    s.table['Dy_fwhm_sup'] = s.table['Dy'] + 0.5 * s.table['fwhm']
    s.table['x_mean'] = s.table['x_mean'] - (image.target_pixcoords_rotated[1] - ymin)
    my_logger.debug(f"\n\tTransverse fit table before derotation:\n{s.table[['Dx_rot', 'Dx', 'x_mean', 'Dy']]}")

    # rotate and save the table
    s.rotate_table(-image.rotation_angle)
    my_logger.debug(f"\n\tTransverse fit table after derotation:\n{s.table[['Dx_rot', 'Dx', 'x_mean', 'Dy']]}")

    # Extract the spectrogram edges
    data = np.copy(image.data)[:, 0:right_edge]
    err = np.copy(image.stat_errors)[:, 0:right_edge]
    Ny, Nx = data.shape
    x0 = int(image.target_pixcoords[0])
    y0 = int(image.target_pixcoords[1])
    ymax = min(Ny, y0 + int(s.table['Dy_mean'].max()) + ws[1] + 1)  # +1 to  include edges
    ymin = max(0, y0 + int(s.table['Dy_mean'].min()) - ws[1])
    distance = s.get_distance_along_dispersion_axis()
    lambdas = image.disperser.grating_pixel_to_lambda(distance, x0=image.target_pixcoords)
    lambda_min_index = int(np.argmin(np.abs(lambdas - (parameters.LAMBDA_MIN - 0))))
    lambda_max_index = int(np.argmin(np.abs(lambdas - (parameters.LAMBDA_MAX + 0))))
    xmin = int(s.table['Dx'][lambda_min_index] + x0)
    xmax = min(right_edge, int(s.table['Dx'][lambda_max_index] + x0) + 1)  # +1 to  include edges
    if (xmax - xmin) % 2 == 0:  # spectrogram must have odd size in x for the fourier simulation
        xmax -= 1
        s.table.remove_row(-1)

    # Position of the order 0 in the spectrogram coordinates
    target_pixcoords_spectrogram = [image.target_pixcoords[0] - xmin, image.target_pixcoords[1] - ymin]

    # Create spectrogram
    data = data[ymin:ymax, xmin:xmax]
    err = err[ymin:ymax, xmin:xmax]
    Ny, Nx = data.shape
    # Extract the non rotated background
    bgd_model_func = extract_background(data, deg=1, ws=ws, sigma=3)
    xx, yy = np.meshgrid(np.arange(Nx), np.arange(Ny))
    bgd = bgd_model_func(xx, yy)

    # Crop the background lateral regions
    bgd_width = ws[1] - w
    yeven = 0
    if (Ny - 2 * bgd_width) % 2 == 0:  # spectrogram must have odd size in y for the fourier simulation
        yeven = 1
    ymax = ymax - bgd_width + yeven
    ymin += bgd_width
    bgd = bgd[bgd_width:-bgd_width + yeven, :]
    data = data[bgd_width:-bgd_width + yeven, :]
    err = err[bgd_width:-bgd_width + yeven, :]
    Ny, Nx = data.shape
    # First guess for lambdas
    first_guess_lambdas = image.disperser.grating_pixel_to_lambda(s.get_distance_along_dispersion_axis(),
                                                                  x0=image.target_pixcoords)
    s.table['lambdas'] = first_guess_lambdas
    spectrum.lambdas = np.array(first_guess_lambdas)
    my_logger.warning(f"\n\tTransverse fit table after derotation:\n{s.table[['lambdas', 'Dx_rot', 'Dx']]}")

    # Position of the order 0 in the spectrogram coordinates
    target_pixcoords_spectrogram[1] -= bgd_width
    my_logger.info(f'\n\tExtract spectrogram: crop image [{xmin}:{xmax},{ymin}:{ymax}] (size ({Nx}, {Ny}))'
                   f'\n\tNew target position in spectrogram frame: {target_pixcoords_spectrogram}')

    # Save results
    spectrum.spectrogram = data
    spectrum.spectrogram_err = err
    spectrum.spectrogram_bgd = bgd
    spectrum.spectrogram_x0 = target_pixcoords_spectrogram[0]
    spectrum.spectrogram_y0 = target_pixcoords_spectrogram[1]
    spectrum.spectrogram_xmin = xmin
    spectrum.spectrogram_xmax = xmax
    spectrum.spectrogram_ymin = ymin
    spectrum.spectrogram_ymax = ymax
    spectrum.spectrogram_deg = spectrum.chromatic_psf.deg
    spectrum.spectrogram_saturation = spectrum.chromatic_psf.saturation

    # Summary plot
    if parameters.DEBUG:
        fig, ax = plt.subplots(3, 1, sharex='all', figsize=(12, 6))
        x = np.arange(Nx)
        xx = np.arange(s.table['Dx_rot'].size)
        plot_image_simple(ax[2], data=data, scale="log", title='', units=image.units, aspect='auto')
        ax[2].plot(xx, target_pixcoords_spectrogram[1] + s.table['Dy_mean'], label='Dispersion axis')
        ax[2].scatter(xx, target_pixcoords_spectrogram[1] + s.table['Dy'],
                      c=s.table['lambdas'], edgecolors='None', cmap=from_lambda_to_colormap(s.table['lambdas']),
                      label='Fitted spectrum centers', marker='o', s=10)
        ax[2].plot(xx, target_pixcoords_spectrogram[1] + s.table['Dy_fwhm_inf'], 'k-', label='Fitted FWHM')
        ax[2].plot(xx, target_pixcoords_spectrogram[1] + s.table['Dy_fwhm_sup'], 'k-', label='')
        ax[2].set_ylim(0, Ny)
        ax[2].set_xlim(0, xx.size)
        ax[2].legend(loc='best')
        plot_spectrum_simple(ax[0], np.arange(spectrum.data.size), spectrum.data, data_err=spectrum.err,
                             units=image.units, label='Fitted spectrum', xlim=[0, spectrum.data.size])
        ax[0].plot(xx, s.table['flux_sum'], 'k-', label='Cross spectrum')
        ax[0].set_xlim(0, xx.size)
        ax[0].legend(loc='best')
        ax[1].plot(xx, (s.table['flux_sum'] - s.table['flux_integral']) / s.table['flux_sum'],
                   label='(model_integral-cross_sum)/cross_sum')
        ax[1].legend()
        ax[1].grid(True)
        ax[1].set_ylim(-1, 1)
        ax[1].set_ylabel('Relative difference')
        fig.tight_layout()
        fig.subplots_adjust(hspace=0)
        pos0 = ax[0].get_position()
        pos1 = ax[1].get_position()
        pos2 = ax[2].get_position()
        ax[0].set_position([pos2.x0, pos0.y0, pos2.width, pos0.height])
        ax[1].set_position([pos2.x0, pos1.y0, pos2.width, pos1.height])
        if parameters.DISPLAY:
            plt.suptitle("spectrum::extract_spectrum_from_image")
            plt.show()
    return spectrum


if __name__ == "__main__":
    import doctest
    if np.__version__ >= "1.14.0":
        np.set_printoptions(legacy="1.13")

    doctest.testmod()<|MERGE_RESOLUTION|>--- conflicted
+++ resolved
@@ -340,6 +340,9 @@
             self.disperser = Hologram(self.header['FILTER2'], data_dir=parameters.HOLO_DIR, verbose=parameters.VERBOSE)
             self.my_logger.info('\n\tSpectrum loaded from %s' % input_file_name)
             self.load_spectrogram(input_file_name.replace('spectrum', 'spectrogram'))
+            
+            self.my_logger.info('\n\tLoading chromatic psf %s...' % input_file_name.replace('spectrum.fits', 'table.csv'))
+            
             self.load_chromatic_psf(input_file_name.replace('spectrum.fits', 'table.csv'))
         else:
             self.my_logger.warning('\n\tSpectrum file %s not found' % input_file_name)
@@ -1096,17 +1099,8 @@
     my_logger.info(
         f'\n\tExtract spectrogram: crop rotated image [{pixel_start}:{pixel_end},{ymin}:{ymax}] (size ({Nx}, {Ny}))')
 
-<<<<<<< HEAD
-    if parameters.DEBUG:
-        plt.figure(figsize=(6, 6))
-        plt.title("DEBUG 3 : extract_spectrum_from_image after crop")
-        plt.imshow(data, cmap="jet", origin="lower")
-        plt.Circle((x0, y0), radius=10, color='y')
-        plt.show()
-=======
     # Extract the abckground on the rotated image
     bgd_model_func = extract_background(data, deg=1, ws=ws, pixel_step=1, sigma=3)
->>>>>>> 52ee05c8
 
     # Fit the transverse profile
     my_logger.info(f'\n\tStart PSF1D transverse fit...')

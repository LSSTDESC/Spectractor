from scipy.signal import argrelextrema, savgol_filter
from scipy.interpolate import interp1d
from astropy.io import fits
from astropy.table import Table
import astropy.units as u
from scipy import integrate
from scipy import optimize
import matplotlib.pyplot as plt
import numpy as np
import os
import random
import string
import astropy
import warnings
import itertools
warnings.filterwarnings('ignore', category=astropy.io.fits.card.VerifyWarning, append=True)

from spectractor import parameters
from spectractor.config import set_logger, load_config, update_derived_parameters
from spectractor.extractor.dispersers import Hologram
from spectractor.extractor.targets import load_target
from spectractor.tools import (ensure_dir, load_fits, plot_image_simple, plot_table_in_axis,
                               find_nearest, plot_spectrum_simple, fit_poly1d_legendre, gauss,
                               rescale_x_to_legendre, fit_multigauss_and_bgd, multigauss_and_bgd, multigauss_and_bgd_jacobian)
from spectractor.extractor.psf import load_PSF
from spectractor.extractor.chromaticpsf import ChromaticPSF
from spectractor.simulation.adr import adr_calib, flip_and_rotate_adr_to_image_xy_coordinates
from spectractor.simulation.throughput import TelescopeTransmission
from spectractor.fit.fitter import FitWorkspace, FitParameters, run_minimisation

from lsst.utils.threads import disable_implicit_threading
disable_implicit_threading()


fits_mappings = {'config': 'CONFIG',
                 'date_obs': 'DATE-OBS',
                 'expo': 'EXPTIME',
                 'airmass': 'AIRMASS',
                 'disperser_label': 'GRATING',
                 'units': 'UNIT2',
                 'rotation_angle': 'ROTANGLE',
                 'dec': 'DEC',
                 'hour_angle': 'HA',
                 'temperature': 'OUTTEMP',
                 'pressure': 'OUTPRESS',
                 'humidity': 'OUTHUM',
                 'lambda_ref': 'LBDA_REF',
                 'parallactic_angle': 'PARANGLE',
                 'filter_label': 'FILTER',
                 'camera_angle': 'CAM_ROT',
                 'spectrogram_x0': 'S_X0',
                 'spectrogram_y0': 'S_Y0',
                 'spectrogram_xmin': 'S_XMIN',
                 'spectrogram_xmax': 'S_XMAX',
                 'spectrogram_ymin': 'S_YMIN',
                 'spectrogram_ymax': 'S_YMAX',
                 'spectrogram_Nx': 'S_NX',
                 'spectrogram_Ny': 'S_NY',
                 'spectrogram_deg': 'S_DEG',
                 'spectrogram_saturation': 'S_SAT',
                 'order': 'S_ORDER'
                 }


class Spectrum:
    """ Class used to store information and methods relative to spectra and their extraction.

    Attributes
    ----------
    my_logger: logging
        Logging object
    fast_load: bool
        If True, only load the spectrum but not the spectrogram.
    units: str
        Units of the spectrum.
    lambdas: array
        Spectrum wavelengths in nm.
    data: array
        Spectrum amplitude array in self.units units.
    err: array
        Spectrum amplitude uncertainties in self.units units.
    cov_matrix: array
        Spectrum amplitude covariance matrix between wavelengths in self.units units.
    lambdas_binwidths: array
        Bin widths of the wavelength array in nm.
    data_next_order: array
        Spectrum amplitude array for next diffraction order in self.units units.
    err_next_order: array
        Spectrum amplitude uncertainties for next diffraction order in self.units units.
    lambda_ref: float
        Reference wavelength for ADR computations in nm.
    order: int
        Index of the diffraction order.
    x0: array
        Target position [x,y] in the image in pixels.
    psf: PSF
        PSF instance to model the spectrum PSF.
    chromatic_psf: ChromaticPSF
        ChromaticPSF object that contains data on the PSF shape and evolution in wavelength.
    date_obs: str
        Date of the observation.
    airmass: float
        Airmass of the current target.
    expo: float
        Exposure time in seconds.
    disperser_label: str
        Label of the disperser.
    filter_label: str:
        Label of the filter.
    rotation_angle: float
        Dispersion axis angle in the image in degrees, positive if anticlockwise.
    parallactic_angle: float
        Parallactic angle in degrees.
    camera_angle: float
        The North-West axe angle with respect to the camera horizontal axis in degrees.
    lines: Lines
        Lines instance that contains data on the emission or absorption lines to be searched and fitted in the spectrum.
    header: Fits.Header
        FITS file header.
    disperser: Disperser
        Disperser instance that describes the disperser.
    target: Target
        Target instance that describes the current exposure.
    dec: float
        Declination coordinate of the current exposure in degrees.
    hour_angle float
        Hour angle coordinate of the current exposure in degrees.
    temperature: float
        Outside temperature in Celsius degrees.
    pressure: float
        Outside pressure in hPa.
    humidity: float
        Outside relative humidity in fraction of one.
    throughput: callable
        Instrumental throughput of the telescope.
    spectrogram_data: array
        Spectrogram 2D image in image units.
    spectrogram_bgd: array
        Estimated 2D background fitted below the spectrogram in image units.
    spectrogram_bgd_rms: array
        Estimated 2D background RMS fitted below the spectrogram in image units.
    spectrogram_err: array
        Estimated 2D background uncertainty fitted below the spectrogram in image units.
    spectrogram_fit: array
        Best fitting model of the spectrogram in image units.
    spectrogram_residuals: array
        Residuals between the spectrogram data and the best fitting model of the spectrogram in image units.
    spectrogram_flat: array
        Flat array for the spectrogram with average=1.
    spectrogram_starfield: array
        Star field simulation array for the spectrogram in ADU/s.
    spectrogram_mask: array
        Boolean mask array to flag the defects.
    spectrogram_x0: float
        Relative position of the target in the spectrogram array along the x axis.
    spectrogram_y0: float
        Relative position of the target in the spectrogram array along the y axis.
    spectrogram_xmin: int
        Left index of the spectrogram crop in the image.
    spectrogram_xmax: int
        Right index of the spectrogram crop in the image.
    spectrogram_ymin: int
        Bottom index of the spectrogram crop in the image.
    spectrogram_ymax: int
        Top index of the spectrogram crop in the image.
    spectrogram_deg: int
        Degree of the polynomial functions to model wavelength evolutions of the PSF parameters.
    spectrogram_saturation: float
        Level of saturation in the spectrogram in image units.
    spectrogram_Nx: int
        Size of the spectrogram along the x axis.
    spectrogram_Ny: int
        Size of the spectrogram along the y axis.
    """

    def __init__(self, file_name="", image=None, order=1, target=None, config="", fast_load=False,
                 spectrogram_file_name_override=None,
                 psf_file_name_override=None,):
        """ Class used to store information and methods relative to spectra and their extraction.
        If a file name is provided, for Spectractor software version strictly below 2.4 one must provide
        a config file also, otherwise do not set a config file (default).
        Config parameters are loaded from file header since version 2.4.

        Parameters
        ----------
        file_name: str, optional
            Path to the spectrum file (default: "").
        image: Image, optional
            Image object from which to create the Spectrum object:
            copy the information from the Image header (default: None).
        order: int
            Order of the spectrum (default: 1)
        target: Target, optional
            Target object if provided (default: None)
        config: str, optional
            A config file name to load some parameter values for a given instrument (default: "").
        fast_load: bool, optional
            If True, only the spectrum is loaded (not the PSF nor the spectrogram data) (default: False).
        config: str, optional
            If empty, load the config from the spectrum file if it exists, otherwise load the config from the given config file (deftault: '').

        Examples
        --------
        Load a spectrum from a fits file
        >>> s = Spectrum(file_name='./tests/data/reduc_20170530_134_spectrum.fits', config="")
        >>> print(s.order)
        1
        >>> print(s.target.label)
        HD111980
        >>> print(s.disperser_label)
        HoloAmAg

        Load a spectrum from a fits image file
        >>> from spectractor.extractor.images import Image
        >>> image = Image('tests/data/reduc_20170605_028.fits', target_label='PNG321.0+3.9', config="./config/ctio.ini")
        >>> s = Spectrum(image=image)
        >>> print(s.target.label)
        PNG321.0+3.9
        """
        self.fast_load = fast_load
        self.my_logger = set_logger(self.__class__.__name__)
        self.config = config
        if config != "":
            load_config(config)
        self.target = target
        self.data = None
        self.err = None
        self.cov_matrix = None
        self.x0 = None
        self.pixels = None
        self.lambdas = None
        self.lambdas_binwidths = None
        self.lambdas_indices = None
        self.lambda_ref = 550
        self.order = order
        self.chromatic_psf = None
        self.filter_label = ""
        self.filters = None
        self.units = 'ADU/s'
        self.gain = parameters.CCD_GAIN
        self.psf = load_PSF(psf_type="Moffat", target=self.target)
        self.chromatic_psf = ChromaticPSF(self.psf, Nx=1, Ny=1, deg=1, saturation=1)
        self.rotation_angle = 0
        self.parallactic_angle = None
        self.camera_angle = 0
        self.spectrogram_data = None
        self.spectrogram_bgd = None
        self.spectrogram_bgd_rms = None
        self.spectrogram_err = None
        self.spectrogram_residuals = None
        self.spectrogram_fit = None
        self.spectrogram_flat = None
        self.spectrogram_starfield = None
        self.spectrogram_mask = None
        self.spectrogram_x0 = None
        self.spectrogram_y0 = None
        self.spectrogram_xmin = None
        self.spectrogram_xmax = None
        self.spectrogram_ymin = None
        self.spectrogram_ymax = None
        self.spectrogram_deg = None
        self.spectrogram_saturation = None
        self.spectrogram_Nx = None
        self.spectrogram_Ny = None
        self.data_next_order = None
        self.err_next_order = None
        self.dec = None
        self.hour_angle = None
        self.temperature = None
        self.pressure = None
        self.humidity = None
        self.parallactic_angle = None
        self.filename = file_name
        if file_name != "":
            self.load_spectrum(file_name,
                               spectrogram_file_name_override=spectrogram_file_name_override,
                               psf_file_name_override=psf_file_name_override, fast_load=fast_load)
        if image is not None:
            self.header = image.header
            self.date_obs = image.date_obs
            self.airmass = image.airmass
            self.expo = image.expo
            self.filters = image.filters
            self.filter_label = image.filter_label
            self.disperser_label = image.disperser_label
            self.disperser = image.disperser
            self.target = image.target
            self.lines = self.target.lines
            self.x0 = image.target_pixcoords
            self.target_pixcoords = image.target_pixcoords
            self.target_pixcoords_rotated = image.target_pixcoords_rotated
            self.units = image.units
            self.gain = image.gain
            self.rotation_angle = image.rotation_angle
            self.camera_angle = parameters.OBS_CAMERA_ROTATION
            self.my_logger.info('\n\tSpectrum info copied from image')
            self.dec = image.dec
            self.hour_angle = image.hour_angle
            self.temperature = image.temperature
            self.pressure = image.pressure
            self.humidity = image.humidity
            self.parallactic_angle = image.parallactic_angle
            self.adr_params = [self.dec, self.hour_angle, self.temperature, self.pressure,
                               self.humidity, self.airmass]

        self.throughput = self.load_filter()
        if self.target is not None and len(self.target.spectra) > 0:
            spec = self.target.spectra[0] * self.throughput.transmission(self.target.wavelengths[0])
            lambda_ref = np.sum(self.target.wavelengths[0] * spec) / np.sum(spec)
            self.lambda_ref = lambda_ref
            self.header['LBDA_REF'] = lambda_ref

    def convert_from_ADUrate_to_flam(self):
        """Convert units from ADU/s to erg/s/cm^2/nm.
        The SED is supposed to be in flam units ie erg/s/cm^2/nm

        Examples
        --------
        >>> s = Spectrum(file_name='tests/data/reduc_20170605_028_spectrum.fits', config="./config/ctio.ini")
        >>> s.convert_from_ADUrate_to_flam()

        .. doctest::
            :hide:

            >>> assert np.max(s.data) < 1e-2
            >>> assert np.max(s.err) < 1e-2

        """
        if self.units == 'erg/s/cm$^2$/nm' or self.units == "flam":
            self.my_logger.warning(f"You ask to convert spectrum already in {self.units}"
                                   f" in erg/s/cm^2/nm... check your code ! Skip the instruction.")
            return
        ldl = parameters.FLAM_TO_ADURATE * self.lambdas * np.abs(self.lambdas_binwidths)
        self.data /= ldl
        if self.err is not None:
            self.err /= ldl
        if self.cov_matrix is not None:
            ldl_mat = np.outer(ldl, ldl)
            self.cov_matrix /= ldl_mat
        if self.data_next_order is not None:
            self.data_next_order /= ldl
            self.err_next_order /= ldl
        self.units = 'erg/s/cm$^2$/nm'

    def convert_from_flam_to_ADUrate(self):
        """Convert units from erg/s/cm^2/nm to ADU/s.
        The SED is supposed to be in flam units ie erg/s/cm^2/nm

        Examples
        --------
        >>> s = Spectrum(file_name='tests/data/reduc_20170605_028_spectrum.fits', config="./config/ctio.ini")
        >>> s.convert_from_flam_to_ADUrate()

        .. doctest::
            :hide:

            >>> assert np.max(s.data) > 1e-2
            >>> assert np.max(s.err) > 1e-2

        """
        if self.units == "ADU/s":
            self.my_logger.warning(f"You ask to convert spectrum already in {self.units} in ADU/s... check your code ! "
                                   f"Skip the instruction")
            return
        ldl = parameters.FLAM_TO_ADURATE * self.lambdas * np.abs(self.lambdas_binwidths)
        self.data *= ldl
        if self.err is not None:
            self.err *= ldl
        if self.cov_matrix is not None:
            ldl_mat = np.outer(ldl, ldl)
            self.cov_matrix *= ldl_mat
        if self.data_next_order is not None:
            self.data_next_order *= ldl
            self.err_next_order *= ldl
        self.units = 'ADU/s'

    def load_filter(self):
        """Load filter properties and set relevant LAMBDA_MIN and LAMBDA_MAX values.

        Examples
        --------
        >>> s = Spectrum(config="./config/ctio.ini")
        >>> s.filter_label = 'FGB37'
        >>> _ = s.load_filter()

        .. doctest::
            :hide:

            >>> assert np.isclose(parameters.LAMBDA_MIN, 358, atol=1)
            >>> assert np.isclose(parameters.LAMBDA_MAX, 760, atol=1)

        """
        t = TelescopeTransmission(filter_label=self.filter_label)
        if self.filter_label != "" and "empty" not in self.filter_label.lower():
            t.reset_lambda_range(transmission_threshold=1e-4)
        return t

    def plot_spectrum(self, ax=None, xlim=None, live_fit=False, label='', force_lines=False, calibration_only=False):
        """Plot spectrum with emission and absorption lines.

        Parameters
        ----------
        ax: Axes, optional
            Axes instance (default: None).
        label: str
            Label for the legend (default: '').
        xlim: list, optional
            List of minimum and maximum abscisses (default: None)
        live_fit: bool, optional
            If True the spectrum is plotted in live during the fitting procedures
            (default: False).
        force_lines: bool
            Force the over plot of vertical lines for atomic lines if set to True (default: False).
        calibration_only: bool
            Plot only the lines used for calibration if True (default: False).

        Examples
        --------
        >>> s = Spectrum(file_name='tests/data/reduc_20170530_134_spectrum.fits')
        >>> s.plot_spectrum(xlim=[500,900], live_fit=False, force_lines=True)
        """
        if ax is None:
            doplot = True
            plt.figure(figsize=[12, 6])
            ax = plt.gca()
        else:
            doplot = False
        if label == '':
            label = f'Order {self.order:d} spectrum\n' \
                    r'$D_{\mathrm{CCD}}=' \
                    rf'{self.disperser.D:.2f}\,$mm'
        if self.x0 is not None:
            label += rf', $x_0={self.x0[0]:.2f}\,$pix'
        title = self.target.label
        if self.data_next_order is not None and np.sum(np.abs(self.data_next_order)) > 0.05 * np.sum(np.abs(self.data)):
            distance = self.disperser.grating_lambda_to_pixel(self.lambdas, self.x0, order=parameters.SPEC_ORDER+1)
            max_index = np.argmin(np.abs(distance + self.x0[0] - parameters.CCD_IMSIZE))
            plot_spectrum_simple(ax, self.lambdas[:max_index], self.data_next_order[:max_index], data_err=self.err_next_order[:max_index],
                                 xlim=xlim, label=f'Order {parameters.SPEC_ORDER+1} spectrum', linestyle="--", lw=1, color="firebrick")
        plot_spectrum_simple(ax, self.lambdas, self.data, data_err=self.err, xlim=xlim, label=label,
                             title=title, units=self.units, lw=1, linestyle="-")
        if len(self.target.spectra) > 0:
            for k in range(len(self.target.spectra)):
                plot_indices = np.logical_and(self.target.wavelengths[k] > np.min(self.lambdas),
                                              self.target.wavelengths[k] < np.max(self.lambdas))
                s = self.target.spectra[k] / np.max(self.target.spectra[k][plot_indices]) * np.max(self.data)
                ax.plot(self.target.wavelengths[k], s, lw=2, label=f'Tabulated spectra #{k}')
        if self.lambdas is not None:
            self.lines.plot_detected_lines(ax)
        if self.lines is not None and len(self.lines.table) > 0:
            self.my_logger.info(f"\n{self.lines.table}")
        if self.lambdas is not None and self.lines is not None:
            self.lines.plot_atomic_lines(ax, fontsize=12, force=force_lines, calibration_only=calibration_only)
        ax.legend(loc='best')
        if self.filters is not None:
            ax.get_legend().set_title(self.filters)
        plt.gcf().tight_layout()
        if parameters.LSST_SAVEFIGPATH:  # pragma: no cover
            plt.gcf().savefig(os.path.join(parameters.LSST_SAVEFIGPATH, f'{self.target.label}_spectrum.pdf'))
        if parameters.DISPLAY and doplot:  # pragma: no cover
            if live_fit:
                plt.draw()
                plt.pause(1e-8)
                plt.close()
            else:
                plt.show()

    def plot_spectrogram(self, ax=None, scale="lin", title="", units="Image units", plot_stats=False,
                         target_pixcoords=None, vmin=None, vmax=None, figsize=[9.3, 8], aspect=None,
                         cmap=None, cax=None):
        """Plot spectrogram.

        Parameters
        ----------
        ax: Axes, optional
            Axes instance (default: None).
        scale: str
            Scaling of the image (choose between: lin, log or log10) (default: lin)
        title: str
            Title of the image (default: "")
        units: str
            Units of the image to be written in the color bar label (default: "Image units")
        cmap: colormap
            Color map label (default: None)
        target_pixcoords: array_like, optional
            2D array  giving the (x,y) coordinates of the targets on the image: add a scatter plot (default: None)
        vmin: float
            Minimum value of the image (default: None)
        vmax: float
            Maximum value of the image (default: None)
        aspect: str
            Aspect keyword to be passed to imshow (default: None)
        cax: Axes, optional
            Color bar axes if necessary (default: None).
        figsize: tuple
            Figure size (default: [9.3, 8]).
        plot_stats: bool
            If True, plot the uncertainty map instead of the spectrogram (default: False).

        Examples
        --------
        >>> s = Spectrum(file_name='tests/data/reduc_20170605_028_spectrum.fits', config="ctio.ini")
        >>> s.plot_spectrogram()
        >>> if parameters.DISPLAY: plt.show()

        .. plot::

            from spectractor.extractor.spectrum import Spectrum
            s = Spectrum(file_name='tests/data/reduc_20170605_028_spectrum.fits')
            s.plot_spectrogram()

        """
        if ax is None:
            plt.figure(figsize=figsize)
            ax = plt.gca()
        data = np.copy(self.spectrogram_data)
        if plot_stats:
            data = np.copy(self.spectrogram_err)
        plot_image_simple(ax, data=data, scale=scale, title=title, units=units, cax=cax,
                          target_pixcoords=target_pixcoords, aspect=aspect, vmin=vmin, vmax=vmax, cmap=cmap)
        if parameters.DISPLAY:  # pragma: no cover
            plt.show()
        if parameters.PdfPages:  # pragma: no cover
            parameters.PdfPages.savefig()

    def plot_spectrum_summary(self, xlim=None, figsize=(12, 12), save_as=''):
        """Plot spectrum with emission and absorption lines.

        Parameters
        ----------
        xlim: list, optional
            List of minimum and maximum abscisses (default: None).
        figsize: tuple
            Figure size (default: (12, 12)).
        save_as : str, optional
            Path to save the figure to, if specified.

        Examples
        --------
        >>> s = Spectrum(file_name='tests/data/reduc_20170530_134_spectrum.fits')
        >>> s.plot_spectrum_summary()
        """
        if not np.any([line.fitted for line in self.lines.lines]):
            fwhm_func = interp1d(self.chromatic_psf.table['lambdas'],
                                 self.chromatic_psf.table['fwhm'],
                                 fill_value=(parameters.CALIB_PEAK_WIDTH, parameters.CALIB_PEAK_WIDTH),
                                 bounds_error=False)
            detect_lines(self.lines, self.lambdas, self.data, self.err, fwhm_func=fwhm_func,
                         calibration_lines_only=True)

        def generate_axes(fig):
            tableShrink = 3
            tableGap = 1
            gridspec = fig.add_gridspec(nrows=23, ncols=20)
            axes = {}
            axes['A'] = fig.add_subplot(gridspec[0:3, 0:19])
            axes['C'] = fig.add_subplot(gridspec[3:6, 0:19], sharex=axes['A'])
            axes['B'] = fig.add_subplot(gridspec[6:14, 0:19])
            axes['CA'] = fig.add_subplot(gridspec[0:3, 19:20])
            axes['CC'] = fig.add_subplot(gridspec[3:6, 19:20])
            axes['D'] = fig.add_subplot(gridspec[14:16, 0:19], sharex=axes['B'])
            axes['E'] = fig.add_subplot(gridspec[16+tableGap:23, tableShrink:19-tableShrink])
            return axes

        fig = plt.figure(figsize=figsize)
        axes = generate_axes(fig)
        plt.suptitle(f"{self.target.label} {self.date_obs}", y=0.91, fontsize=16)
        mainPlot = axes['B']
        spectrogramPlot = axes['A']
        spectrogramPlotCb = axes['CA']
        residualsPlot = axes['C']
        residualsPlotCb = axes['CC']
        widthPlot = axes['D']
        tablePlot = axes['E']

        label = f'Order {self.order:d} spectrum\n' \
                r'$D_{\mathrm{CCD}}=' \
                rf'{self.disperser.D:.2f}\,$mm'
        plot_spectrum_simple(mainPlot, self.lambdas, self.data, data_err=self.err, xlim=xlim, label=label,
                             title='', units=self.units, lw=1, linestyle="-")
        if len(self.target.spectra) > 0:
            plot_indices = np.logical_and(self.target.wavelengths[0] > np.min(self.lambdas),
                                          self.target.wavelengths[0] < np.max(self.lambdas))
            s = self.target.spectra[0] / np.max(self.target.spectra[0][plot_indices]) * np.max(self.data)
            mainPlot.plot(self.target.wavelengths[0], s, lw=2, label='Normalized\nCALSPEC spectrum')
        self.lines.plot_atomic_lines(mainPlot, fontsize=12, force=False, calibration_only=True)
        self.lines.plot_detected_lines(mainPlot, calibration_only=True)

        table = self.lines.build_detected_line_table(calibration_only=True)
        plot_table_in_axis(tablePlot, table)

        mainPlot.legend()

        widthPlot.plot(self.lambdas, np.array(self.chromatic_psf.table['fwhm']), "r-", lw=2)
        widthPlot.set_ylabel("FWHM [pix]")
        widthPlot.set_xlabel(r'$\lambda$ [nm]')
        widthPlot.grid()

        spectrogram = np.copy(self.spectrogram_data)
        res = self.spectrogram_residuals.reshape((-1, self.spectrogram_Nx))
        std = np.std(res)
        if spectrogram.shape[0] != res.shape[0]:
            margin = (spectrogram.shape[0] - res.shape[0]) // 2
            spectrogram = spectrogram[margin:-margin]
        plot_image_simple(spectrogramPlot, data=spectrogram, title='Data',
                          aspect='auto', cax=spectrogramPlotCb, units='ADU/s', cmap='viridis')
        spectrogramPlot.set_title('Data', fontsize=10, loc='center', color='white', y=0.8)
        spectrogramPlot.grid(False)
        plot_image_simple(residualsPlot, data=res, vmin=-5 * std, vmax=5 * std, title='(Data-Model)/Err',
                          aspect='auto', cax=residualsPlotCb, units=r'$\sigma$', cmap='bwr')
        residualsPlot.set_title('(Data-Model)/Err', fontsize=10, loc='center', color='black', y=0.8)
        residualsPlot.grid(False)

        # hide the tick labels in the plots which share an x axis
        for label in itertools.chain(mainPlot.get_xticklabels(), residualsPlot.get_xticklabels(), spectrogramPlot.get_xticklabels()):
            label.set_visible(False)

        # align y labels
        for ax in [spectrogramPlot, residualsPlot, mainPlot, widthPlot]:
            ax.yaxis.set_label_coords(-0.05, 0.5)

        fig.subplots_adjust(hspace=0)
        if save_as:
            plt.savefig(save_as)
        plt.show()

    def save_spectrum(self, output_file_name, overwrite=False):
        """Save the spectrum into a fits file (data, error and wavelengths).

        Parameters
        ----------
        output_file_name: str
            Path of the output fits file.
        overwrite: bool
            If True overwrite the output file if needed (default: False).

        Examples
        --------
        >>> import os
        >>> s = Spectrum(file_name='tests/data/reduc_20170530_134_spectrum.fits')
        >>> s.save_spectrum('./tests/test.fits')

        .. doctest::
            :hide:

            >>> assert os.path.isfile('./tests/test.fits')

        Overwrite previous file:
        >>> s.save_spectrum('./tests/test.fits', overwrite=True)

        .. doctest::
            :hide:

            >>> assert os.path.isfile('./tests/test.fits')
            >>> os.remove('./tests/test.fits')
        """
        from spectractor._version import __version__
        self.header["VERSION"] = str(__version__)
        self.header["CCD_REBIN"] = parameters.CCD_REBIN
        self.header.comments['CCD_REBIN'] = 'original image rebinning factor to get spectrum.'
        self.header['UNIT1'] = "nanometer"
        self.header['UNIT2'] = self.units
        self.header['COMMENTS'] = 'First column gives the wavelength in unit UNIT1, ' \
                                  'second column gives the spectrum in unit UNIT2, ' \
                                  'third column the corresponding errors.'
        hdu1 = fits.PrimaryHDU()
        hdu1.header = self.header

        for attribute, header_key in fits_mappings.items():
            try:
                value = getattr(self, attribute)
            except AttributeError:
                self.my_logger.warning(f"Failed to get {attribute}")
                continue
            if isinstance(value, astropy.coordinates.angles.Angle):
                value = value.degree
            hdu1.header[header_key] = value
            # print(f"Set header key {header_key} to {value} from attr {attribute}")

        extnames = ["SPECTRUM", "SPEC_COV", "ORDER2", "ORDER0"]  # spectrum data
        extnames += ["S_DATA", "S_ERR", "S_BGD", "S_BGD_ER", "S_FIT", "S_RES", "S_FLAT", "S_STAR", "S_MASK"]
        extnames += ["PSF_TAB"]  # PSF parameter table
        extnames += ["LINES"]  # spectroscopic line table
        extnames += ["CONFIG"]  # config parameters
        hdus = {"SPECTRUM": hdu1}
        for k, extname in enumerate(extnames):
            if extname == "SPECTRUM":
                hdus[extname].data = [self.lambdas, self.data, self.err]
                continue
            hdus[extname] = fits.ImageHDU()
            if extname == "SPEC_COV":
                hdus[extname].data = self.cov_matrix
            elif extname == "ORDER2":
                hdus[extname].data = [self.lambdas, self.data_next_order, self.err_next_order]
            elif extname == "ORDER0":
                hdus[extname].data = self.target.image
                hdus[extname].header["IM_X0"] = self.target.image_x0
                hdus[extname].header["IM_Y0"] = self.target.image_y0
            elif extname == "S_DATA":
                hdus[extname].data = self.spectrogram_data
                hdus[extname].header['UNIT1'] = self.units
            elif extname == "S_ERR":
                hdus[extname].data = self.spectrogram_err
            elif extname == "S_BGD":
                hdus[extname].data = self.spectrogram_bgd
            elif extname == "S_BGD_ER":
                hdus[extname].data = self.spectrogram_bgd_rms
            elif extname == "S_FIT":
                hdus[extname].data = self.spectrogram_fit
            elif extname == "S_RES":
                hdus[extname].data = self.spectrogram_residuals
            elif extname == "S_FLAT":
                hdus[extname].data = self.spectrogram_flat
            elif extname == "S_STAR":
                hdus[extname].data = self.spectrogram_starfield
            elif extname == "S_MASK":
                if self.spectrogram_mask is not None:
                    hdus[extname].data = self.spectrogram_mask.astype(int)
                else:
                    hdus[extname].data = self.spectrogram_mask
            elif extname == "PSF_TAB":
                hdus[extname] = fits.table_to_hdu(self.chromatic_psf.table)
            elif extname == "LINES":
                u.set_enabled_aliases({'flam': u.erg / u.s / u.cm**2 / u.nm,
                                       'reduced': u.dimensionless_unscaled})
                tab = self.lines.build_detected_line_table(amplitude_units=self.units.replace("erg/s/cm$^2$/nm", "flam"))
                hdus[extname] = fits.table_to_hdu(tab)
            elif extname == "CONFIG":
                # HIERARCH and CONTINUE not compatible together in FITS headers
                # We must use short keys built by parametersToShortKeyedDict and use CONTINUE
                # waiting for cfitsio upgrade
                # Store the parameter translation <-> shortkeys
                for item in dir(parameters):
                    if item.startswith("__") or item[0].islower():  # ignore the special stuff
                        continue
                    if item in parameters.STYLE_PARAMETERS:  # don't save plot or verbosity parameters
                        continue
                    try:
                        value = getattr(parameters, item)
                        if isinstance(value, astropy.coordinates.angles.Angle):
                            value = value.degree
                        if isinstance(value, astropy.units.quantity.Quantity):
                            value = value.value
                        if isinstance(value, (np.ndarray, list)):
                            continue
                        if not isinstance(value, (float, int, str, np.ndarray, list)):
                            raise ValueError(f"Can't handle {parameters.item} type {type(parameters.item)}.")
                    except AttributeError:
                        raise KeyError(f"Failed to get parameters.{item}.")
                    if len(item) > 8:
                        fits_longkey = "HIERARCH " + item
                        char_set = string.ascii_uppercase + string.digits
                        while (shortkey := "X_" + ''.join(random.sample(char_set * 6, 6))) in hdus[extname].header.values():
                            pass
                        hdus[extname].header[fits_longkey] = shortkey
                        hdus[extname].header[shortkey] = value
                    else:
                        hdus[extname].header[item] = value
            else:
                raise ValueError(f"Unknown EXTNAME extension: {extname}.")
            hdus[extname].header["EXTNAME"] = extname
        hdu = fits.HDUList([hdus[extname] for extname in extnames])
        ensure_dir(os.path.dirname(output_file_name))
        hdu.writeto(output_file_name, overwrite=overwrite)
        self.my_logger.info(f'\n\tSpectrum saved in {output_file_name}')

    def save_spectrogram(self, output_file_name, overwrite=False):  # pragma: no cover
        """OBOSOLETE: save the spectrogram into a fits file (data, error and background).

        Parameters
        ----------
        output_file_name: str
            Path of the output fits file.
        overwrite: bool,  optional
            If True overwrite the output file if needed (default: False).

        Examples
        --------
        """
        self.header['UNIT1'] = self.units
        self.header['COMMENTS'] = 'First HDU gives the data in UNIT1 units, ' \
                                  'second HDU gives the uncertainties, ' \
                                  'third HDU the  fitted background.'
        self.header['S_X0'] = self.spectrogram_x0
        self.header['S_Y0'] = self.spectrogram_y0
        self.header['S_XMIN'] = self.spectrogram_xmin
        self.header['S_XMAX'] = self.spectrogram_xmax
        self.header['S_YMIN'] = self.spectrogram_ymin
        self.header['S_YMAX'] = self.spectrogram_ymax
        self.header['S_DEG'] = self.spectrogram_deg
        self.header['S_SAT'] = self.spectrogram_saturation
        hdu1 = fits.PrimaryHDU()
        hdu1.header["EXTNAME"] = "S_DATA"
        hdu2 = fits.ImageHDU()
        hdu2.header["EXTNAME"] = "S_ERR"
        hdu3 = fits.ImageHDU()
        hdu3.header["EXTNAME"] = "S_BGD"
        hdu4 = fits.ImageHDU()
        hdu4.header["EXTNAME"] = "S_BGD_ER"
        hdu5 = fits.ImageHDU()
        hdu5.header["EXTNAME"] = "S_FIT"
        hdu6 = fits.ImageHDU()
        hdu6.header["EXTNAME"] = "S_RES"
        hdu1.header = self.header
        hdu1.data = self.spectrogram_data
        hdu2.data = self.spectrogram_err
        hdu3.data = self.spectrogram_bgd
        hdu4.data = self.spectrogram_bgd_rms
        hdu5.data = self.spectrogram_fit
        hdu6.data = self.spectrogram_residuals
        hdu = fits.HDUList([hdu1, hdu2, hdu3, hdu4, hdu5, hdu6])
        output_directory = '/'.join(output_file_name.split('/')[:-1])
        ensure_dir(output_directory)
        hdu.writeto(output_file_name, overwrite=overwrite)
        self.my_logger.info('\n\tSpectrogram saved in %s' % output_file_name)

    def load_spectrum(self, input_file_name, spectrogram_file_name_override=None,
                      psf_file_name_override=None, fast_load=False):
        """Load the spectrum from a fits file (data, error and wavelengths).

        Parameters
        ----------
        input_file_name: str
            Path to the input fits file
        spectrogram_file_name_override : str
            Manually specify a path to the spectrogram file.
        psf_file_name_override : str
            Manually specify a path to the psf file.
        fast_load: bool, optional
            If True, only the spectrum is loaded (not the PSF nor the spectrogram data) (default: False).

        Examples
        --------

        Latest Spectractor output format: do not provide a config file (parameters are loaded from file header)

        >>> from spectractor import parameters
        >>> s = Spectrum(config="")
        >>> s.load_spectrum('tests/data/reduc_20170530_134_spectrum.fits')

        .. doctest::
            :hide:

            >>> assert parameters.OBS_CAMERA_ROTATION == s.header["CAM_ROT"]
            >>> assert parameters.CCD_REBIN == s.header["REBIN"]
            >>> assert s.parallactic_angle == s.header["PARANGLE"]

        Spectractor output format older than version <=2.3: must give the config file

        >>> parameters.VERBOSE = False
        >>> s = Spectrum(config="./config/ctio.ini")
        >>> s.load_spectrum('tests/data/reduc_20170605_028_spectrum.fits')
        >>> print(s.units)
        erg/s/cm$^2$/nm

        .. doctest::
            :hide:

            >>> assert parameters.OBS_CAMERA_ROTATION == s.header["CAM_ROT"]
            >>> assert parameters.CCD_REBIN == s.header["REBIN"]
            >>> assert s.parallactic_angle == s.header["PARANGLE"]

        """
        self.fast_load = fast_load
        if not os.path.isfile(input_file_name):
            raise FileNotFoundError(f'\n\tSpectrum file {input_file_name} not found')

        self.header, raw_data = load_fits(input_file_name)
        # check the version of the file
        if "VERSION" in self.header:
            from spectractor._version import __version__
            from packaging import version
            if self.config != "":
                raise AttributeError(f"With Spectractor above 2.4 do not provide a config file in Spectrum(config=...)."
                                     f"Now config parameters are loaded from the file header. Got {self.config=}.")
            if self.header["VERSION"] != str(__version__):
                self.my_logger.debug(f"\n\tSpectrum file spectractor version {self.header['VERSION']} is "
                                     f"different from current Spectractor software {__version__}.")
            if version.parse(self.header["VERSION"]) < version.parse("3.0"):
                self.my_logger.warning(f"\n\tSpectrum file spectractor version {self.header['VERSION']} is "
                                       f"below Spectractor software 3.0. It may be deprecated.")
            self.load_spectrum_latest(input_file_name)
        else:
            self.my_logger.warning("\n\tNo information about Spectractor software version is given in the header. "
                                   "Use old load function.")
            if self.config == "":
                raise AttributeError("With old Spectrum files you must provide a config file in Spectrum(config=...).")
            self.load_spectrum_older_24(input_file_name, spectrogram_file_name_override=spectrogram_file_name_override,
                                        psf_file_name_override=psf_file_name_override)

    def load_spectrum_older_24(self, input_file_name, spectrogram_file_name_override=None,
                               psf_file_name_override=None, fast_load=False):
        """Load the spectrum from a FITS file (data, error and wavelengths) from Spectrum files generated
        with Spectractor software strictly older than 2.4 version. The parameters must be loaded via the config files.

        Parameters
        ----------
        input_file_name: str
            Path to the input fits file
        spectrogram_file_name_override : str
            Manually specify a path to the spectrogram file.
        psf_file_name_override : str
            Manually specify a path to the psf file.
        fast_load: bool, optional
            If True, only the spectrum is loaded (not the PSF nor the spectrogram data) (default: False).

        Examples
        --------
        >>> s = Spectrum(config="./config/ctio.ini")
        >>> s.load_spectrum('tests/data/reduc_20170605_028_spectrum.fits')
        >>> print(s.units)
        erg/s/cm$^2$/nm
        """
        self.fast_load = fast_load
        if not os.path.isfile(input_file_name):
            raise FileNotFoundError(f'\n\tSpectrum file {input_file_name} not found')

        self.header, raw_data = load_fits(input_file_name)
        self.lambdas = raw_data[0]
        self.lambdas_binwidths = np.gradient(self.lambdas)
        self.data = raw_data[1]
        if len(raw_data) > 2:
            self.err = raw_data[2]
            self.cov_matrix = np.diag(self.err ** 2)

        # set the config parameters first
        if "CAM_ROT" in self.header:
            parameters.OBS_CAMERA_ROTATION = float(self.header["CAM_ROT"])
        else:
            self.my_logger.warning("\n\tNo information about camera rotation in Spectrum header.")
        if self.header.get('CCDREBIN'):
            if parameters.CCD_REBIN != self.header.get('CCDREBIN'):
                raise ValueError("Different values of rebinning parameters between config file and header. Choose.")
            parameters.CCD_REBIN = self.header.get('CCDREBIN')
        if self.header.get('D2CCD'):
            parameters.DISTANCE2CCD = float(self.header.get('D2CCD'))

        # set the simple items from the mappings. More complex items, i.e.
        # those needing function calls, follow
        for attribute, header_key in fits_mappings.items():
            if self.header.get(header_key) is not None:
                setattr(self, attribute, self.header.get(header_key))
            else:
                self.my_logger.warning(f'\n\tFailed to set spectrum attribute {attribute} using header {header_key}')

        # set the more complex items by hand here
        if self.header.get('TARGET'):
            self.target = load_target(self.header.get('TARGET'), verbose=parameters.VERBOSE)
            self.lines = self.target.lines
        if self.header.get('TARGETX') and self.header.get('TARGETY'):
            self.x0 = [self.header.get('TARGETX'), self.header.get('TARGETY')]  # should be a tuple not a list
        self.my_logger.info(f'\n\tLoading disperser {self.disperser_label}...')
        self.disperser = Hologram(self.disperser_label, D=parameters.DISTANCE2CCD,
                                  data_dir=parameters.DISPERSER_DIR, verbose=parameters.VERBOSE)
        self.my_logger.info(f'\n\tSpectrum loaded from {input_file_name}')
        if parameters.OBS_OBJECT_TYPE == "STAR":
            self.adr_params = [self.dec, self.hour_angle, self.temperature,
                               self.pressure, self.humidity, self.airmass]

        self.psf = load_PSF(psf_type=parameters.PSF_TYPE, target=self.target)
        self.chromatic_psf = ChromaticPSF(self.psf, self.spectrogram_Nx, self.spectrogram_Ny,
                                          x0=self.spectrogram_x0, y0=self.spectrogram_y0,
                                          deg=self.spectrogram_deg, saturation=self.spectrogram_saturation)
        if 'PSF_REG' in self.header and float(self.header["PSF_REG"]) > 0:
            self.chromatic_psf.opt_reg = float(self.header["PSF_REG"])

        # original, hard-coded spectrogram/table relative paths
        spectrogram_file_name = input_file_name.replace('spectrum', 'spectrogram')
        psf_file_name = input_file_name.replace('spectrum.fits', 'table.csv')
        if spectrogram_file_name_override and psf_file_name_override:
            self.fast_load = False
            spectrogram_file_name = spectrogram_file_name_override
            psf_file_name = psf_file_name_override

        if not self.fast_load:
            with fits.open(input_file_name) as hdu_list:
                # load other spectrum info
                if len(hdu_list) > 1:
                    self.cov_matrix = hdu_list["SPEC_COV"].data
                    if len(hdu_list) > 2:
                        _, self.data_next_order, self.err_next_order = hdu_list["ORDER2"].data
                        if len(hdu_list) > 3:
                            self.target.image = hdu_list["ORDER0"].data
                            self.target.image_x0 = float(hdu_list["ORDER0"].header["IM_X0"])
                            self.target.image_y0 = float(hdu_list["ORDER0"].header["IM_Y0"])
                # load spectrogram info
                if len(hdu_list) > 4:
                    self.spectrogram_data = hdu_list["S_DATA"].data
                    self.spectrogram_err = hdu_list["S_ERR"].data
                    self.spectrogram_bgd = hdu_list["S_BGD"].data
                    if len(hdu_list) > 7:
                        self.spectrogram_bgd_rms = hdu_list["S_BGD_ER"].data
                        self.spectrogram_fit = hdu_list["S_FIT"].data
                        self.spectrogram_residuals = hdu_list["S_RES"].data
                elif os.path.isfile(spectrogram_file_name):
                    self.my_logger.info(f'\n\tLoading spectrogram from {spectrogram_file_name}...')
                    self.load_spectrogram(spectrogram_file_name)
                else:
                    raise FileNotFoundError(f"\n\tNo spectrogram info in {input_file_name} "
                                            f"and not even a spectrogram file {spectrogram_file_name}.")
                if "PSF_TAB" in hdu_list:
                    self.chromatic_psf.init_from_table(Table.read(hdu_list["PSF_TAB"]),
                                                       saturation=self.spectrogram_saturation)
                elif os.path.isfile(psf_file_name):  # retro-compatibility
                    self.my_logger.info(f'\n\tLoading PSF from {psf_file_name}...')
                    self.load_chromatic_psf(psf_file_name)
                else:
                    raise FileNotFoundError(f"\n\tNo PSF info in {input_file_name} "
                                            f"and not even a PSF file {psf_file_name}.")
                if "LINES" in hdu_list:
                    self.lines.table = Table.read(hdu_list["LINES"], unit_parse_strict="silent")

    def load_spectrum_latest(self, input_file_name):
        """Load the spectrum from a FITS file (data, error and wavelengths) from Spectrum files generated
        with Spectractor software above or equal 2.4 version. The parameters are loaded via the FITS file header
        and overwrites those loaded via the config file.

        Parameters
        ----------
        input_file_name: str
            Path to the input fits file

        Examples
        --------
        >>> s = Spectrum(config="")
        >>> s.load_spectrum('tests/data/reduc_20170530_134_spectrum.fits')
        >>> print(s.units)
        erg/s/cm$^2$/nm

        .. doctest::
            :hide:

            >>> assert parameters.OBS_CAMERA_ROTATION == s.header["CAM_ROT"]
            >>> assert parameters.CCD_REBIN == s.header["REBIN"]
            >>> assert parameters.OBS_OBJECT_TYPE == "STAR"
            >>> assert s.parallactic_angle == s.header["PARANGLE"]

        """
        self.header, raw_data = load_fits(input_file_name)
        self.lambdas = raw_data[0]
        self.lambdas_binwidths = np.gradient(self.lambdas)
        self.data = raw_data[1]
        if len(raw_data) > 2:
            self.err = raw_data[2]
            self.cov_matrix = np.diag(self.err ** 2)

        # set the config parameters first
        param_header, _ = load_fits(input_file_name, hdu_index="CONFIG")
        for key, value in param_header.items():
            if "X_" not in key and (not isinstance(param_header[key], str) or (isinstance(param_header[key], str) and "X_" not in param_header[key])):
                setattr(parameters, key, value)
            elif "X_" in key:
                continue
            elif "X_" in param_header[key]:
                setattr(parameters, key, param_header[value])
            else:
                continue
        update_derived_parameters()
        # loaded parameters have already been rebinned normally
        # if parameters.CCD_REBIN > 1:
        #     apply_rebinning_to_parameters()

        # set the simple items from the mappings. More complex items, i.e.
        # those needing function calls, follow
        for attribute, header_key in fits_mappings.items():
            if self.header.get(header_key) is not None:
                setattr(self, attribute, self.header.get(header_key))
            else:
                self.my_logger.warning(f'\n\tFailed to set spectrum attribute {attribute} using header {header_key}')

        # set the more complex items by hand here
        if self.header.get('TARGET'):
            self.target = load_target(self.header.get('TARGET'), verbose=parameters.VERBOSE)
            self.lines = self.target.lines
        if self.header.get('TARGETX') and self.header.get('TARGETY'):
            self.x0 = [self.header.get('TARGETX'), self.header.get('TARGETY')]  # should be a tuple not a list
        self.my_logger.info(f'\n\tLoading disperser {self.disperser_label}...')
        self.disperser = Hologram(self.disperser_label, D=parameters.DISTANCE2CCD,
                                  data_dir=parameters.DISPERSER_DIR, verbose=parameters.VERBOSE)
        self.my_logger.info(f'\n\tSpectrum loaded from {input_file_name}')
        if parameters.OBS_OBJECT_TYPE == "STAR":
            self.adr_params = [self.dec, self.hour_angle, self.temperature,
                               self.pressure, self.humidity, self.airmass]

        self.psf = load_PSF(psf_type=parameters.PSF_TYPE, target=self.target)
        self.chromatic_psf = ChromaticPSF(self.psf, self.spectrogram_Nx, self.spectrogram_Ny,
                                          x0=self.spectrogram_x0, y0=self.spectrogram_y0,
                                          deg=self.spectrogram_deg, saturation=self.spectrogram_saturation)
        if 'PSF_REG' in self.header and float(self.header["PSF_REG"]) > 0:
            self.chromatic_psf.opt_reg = float(self.header["PSF_REG"])

        if not self.fast_load:
            with (fits.open(input_file_name) as hdu_list):
                # load other spectrum info
                self.cov_matrix = hdu_list["SPEC_COV"].data
                _, self.data_next_order, self.err_next_order = hdu_list["ORDER2"].data
                self.target.image = hdu_list["ORDER0"].data
                self.target.image_x0 = float(hdu_list["ORDER0"].header["IM_X0"])
                self.target.image_y0 = float(hdu_list["ORDER0"].header["IM_Y0"])
                # load spectrogram info
                self.spectrogram_data = hdu_list["S_DATA"].data
                self.spectrogram_err = hdu_list["S_ERR"].data
                self.spectrogram_bgd = hdu_list["S_BGD"].data
                self.spectrogram_bgd_rms = hdu_list["S_BGD_ER"].data
                self.spectrogram_fit = hdu_list["S_FIT"].data
                self.spectrogram_residuals = hdu_list["S_RES"].data
                if "S_FLAT" in [hdu.name for hdu in hdu_list]:
                    self.spectrogram_flat = hdu_list["S_FLAT"].data
                if "S_STAR" in [hdu.name for hdu in hdu_list]:
                    self.spectrogram_starfield = hdu_list["S_STAR"].data
                if "S_MASK" in [hdu.name for hdu in hdu_list]:
                    self.spectrogram_mask = hdu_list["S_MASK"].data
                    if self.spectrogram_mask is not None:
                        self.spectrogram_mask = self.spectrogram_mask.astype(bool)
                self.chromatic_psf.init_from_table(Table.read(hdu_list["PSF_TAB"]),
                                                   saturation=self.spectrogram_saturation)
                self.lines.table = Table.read(hdu_list["LINES"], unit_parse_strict="silent")

    def load_spectrogram(self, input_file_name):  # pragma: no cover
        """OBSOLETE: Load the spectrum from a fits file (data, error and wavelengths).

        Parameters
        ----------
        input_file_name: str
            Path to the input fits file

        Examples
        --------
        >>> s = Spectrum(config="./config/ctio.ini")
        >>> s.load_spectrum('tests/data/reduc_20170605_028_spectrum.fits')
        """
        if os.path.isfile(input_file_name):
            with fits.open(input_file_name) as hdu_list:
                header = hdu_list[0].header
                self.spectrogram_data = hdu_list[0].data
                self.spectrogram_err = hdu_list[1].data
                self.spectrogram_bgd = hdu_list[2].data
                if len(hdu_list) > 3:
                    self.spectrogram_bgd_rms = hdu_list[3].data
                    self.spectrogram_fit = hdu_list[4].data
                    self.spectrogram_residuals = hdu_list[5].data
                self.spectrogram_x0 = float(header['S_X0'])
                self.spectrogram_y0 = float(header['S_Y0'])
                self.spectrogram_xmin = int(header['S_XMIN'])
                self.spectrogram_xmax = int(header['S_XMAX'])
                self.spectrogram_ymin = int(header['S_YMIN'])
                self.spectrogram_ymax = int(header['S_YMAX'])
                self.spectrogram_deg = int(header['S_DEG'])
                self.spectrogram_saturation = float(header['S_SAT'])
                self.spectrogram_Nx = self.spectrogram_xmax - self.spectrogram_xmin
                self.spectrogram_Ny = self.spectrogram_ymax - self.spectrogram_ymin
            self.my_logger.info('\n\tSpectrogram loaded from %s' % input_file_name)
        else:
            self.my_logger.warning('\n\tSpectrogram file %s not found' % input_file_name)

    def load_chromatic_psf(self, input_file_name):  # pragma: no cover
        """OBSOLETE: Load the spectrum from a fits file (data, error and wavelengths).

        Parameters
        ----------
        input_file_name: str
            Path to the input fits file

        Examples
        --------
        >>> s = Spectrum('./tests/data/reduc_20170530_134_spectrum.fits')
        >>> print(s.chromatic_psf.table)  #doctest: +ELLIPSIS
             lambdas               Dx        ...
        """
        if os.path.isfile(input_file_name):
            self.psf = load_PSF(psf_type=parameters.PSF_TYPE, target=self.target)
            self.chromatic_psf = ChromaticPSF(self.psf, self.spectrogram_Nx, self.spectrogram_Ny,
                                              x0=self.spectrogram_x0, y0=self.spectrogram_y0,
                                              deg=self.spectrogram_deg, saturation=self.spectrogram_saturation,
                                              file_name=input_file_name)
            if 'PSF_REG' in self.header and float(self.header["PSF_REG"]) > 0:
                self.chromatic_psf.opt_reg = float(self.header["PSF_REG"])
            self.my_logger.info(f'\n\tSpectrogram loaded from {input_file_name}')
        else:
            self.my_logger.warning(f'\n\tSpectrogram file {input_file_name} not found')

    def compute_disp_axis_in_spectrogram(self, shift_x, shift_y, angle):
        """Compute the dispersion axis position in a spectrogram.
        Origin is the order 0 centroid.

        Parameters
        ----------
        shift_x: float
            Shift in the x axis direction for order 0 position in pixel.
        shift_y: float
            Shift in the y axis direction for order 0 position in pixel.
        angle: float
            Main dispersion axis angle in degrees.

        Returns
        -------
        Dx: array_like
            Position array along x axis of spectrogram
        Dy_disp_axis: array_like
            Dispersion axis position along y axis of spectrogram with respect to Dx.

        Examples
        --------
        >>> s = Spectrum("./tests/data/reduc_20170530_134_spectrum.fits")
        >>> Dx, Dy_disp_axis = s.compute_disp_axis_in_spectrogram(0, 0, 0)
        >>> Dx[0] == -s.spectrogram_x0
        True
        >>> Dy_disp_axis[:4]
        array([0., 0., 0., 0.])
        """
        # Distance in x and y with respect to the TRUE order 0 position at lambda_ref
        Dx = np.arange(self.spectrogram_Nx) - self.spectrogram_x0 - shift_x  # distance in (x,y) spectrogram frame for column x
        Dy_disp_axis = np.tan(angle * np.pi / 180) * Dx - shift_y  # disp axis height in spectrogram frame for x with respect to order 0
        return Dx, Dy_disp_axis

    def compute_lambdas_in_spectrogram(self, D, shift_x, shift_y, angle, niter=3, with_adr=True, order=1):
        """Compute the dispersion relation in a spectrogram, using grating dispersion model and ADR,
        for a given diffraction order. Origin is the order 0 centroid.

        Parameters
        ----------
        D: float
            The distance between the CCD and the disperser in mm.
        shift_x: float
            Shift in the x axis direction for order 0 position in pixel.
        shift_y: float
            Shift in the y axis direction for order 0 position in pixel.
        angle: float
            Main dispersion axis angle in degrees.
        niter: int, optional
            Number of iterations to compute ADR (default: 3).
        with_adr: bool, optional
            If True, add ADR effect to grating dispersion model (default: True).
        order: int, optional
            Diffraction order (default: 1).

        Returns
        -------
        lambdas: array_like
            Wavelength array for the given diffraction order.

        Examples
        --------
        >>> s = Spectrum("./tests/data/reduc_20170530_134_spectrum.fits")
        >>> s.x0 = [743, 683]
        >>> s.spectrogram_x0 = -280
        >>> lambdas = s.compute_lambdas_in_spectrogram(58, 0, 0, 0)
        >>> lambdas[:4]  #doctest: +ELLIPSIS
        array([334.874..., 336.022..., 337.170..., 338.318...])
        >>> lambdas_order2 = s.compute_lambdas_in_spectrogram(58, 0, 0, 0, order=2)
        >>> lambdas_order2[:4]  #doctest: +ELLIPSIS
        array([175.248..., 175.661..., 176.088..., 176.527...])
        """
        # Distance in x and y with respect to the true order 0 position at lambda_ref
        Dx, Dy_disp_axis = self.compute_disp_axis_in_spectrogram(shift_x=shift_x, shift_y=shift_y, angle=angle)
        distance = np.sign(Dx) * np.sqrt(Dx * Dx + Dy_disp_axis * Dy_disp_axis)  # algebraic distance along dispersion axis

        # Wavelengths using the order 0 shifts (ADR has no impact as it shifts order 0 and order p equally)
        new_x0 = [self.x0[0] + shift_x, self.x0[1] + shift_y]
        # First guess of wavelengths
        self.disperser.D = np.copy(D)
        lambdas = self.disperser.grating_pixel_to_lambda(distance, new_x0, order=order)
        # Evaluate ADR
        if with_adr:
            for k in range(niter):
                adr_ra, adr_dec = adr_calib(lambdas, self.adr_params, parameters.OBS_LATITUDE,
                                            lambda_ref=self.lambda_ref)
                adr_u, adr_v = flip_and_rotate_adr_to_image_xy_coordinates(adr_ra, adr_dec, dispersion_axis_angle=angle)

                # Compute lambdas at pixel column x
                lambdas = self.disperser.grating_pixel_to_lambda(distance - adr_u, new_x0, order=order)
        return lambdas

    def compute_dispersion_in_spectrogram(self, lambdas, shift_x, shift_y, angle, niter=3, with_adr=True, order=1):
        """Compute the dispersion relation in a spectrogram, using grating dispersion model and ADR, for a given
        diffraction order. Origin is the order 0 centroid.

        Parameters
        ----------
        lambdas: array_like
            Wavelength array for the given diffraction order.
        shift_x: float
            Shift in the x axis direction for order 0 position in pixel.
        shift_y: float
            Shift in the y axis direction for order 0 position in pixel.
        angle: float
            Main dispersion axis angle in degrees.
        niter: int, optional
            Number of iterations to compute ADR (default: 3).
        with_adr: bool, optional
            If True, add ADR effect to grating dispersion model (default: True).
        order: int, optional
            Diffraction order (default: 1).

        Returns
        -------
        dispersion_law: array_like
            Complex array coding the 2D dispersion relation in the spectrogram for the given diffraction order.

        Examples
        --------
        >>> s = Spectrum("./tests/data/reduc_20170530_134_spectrum.fits")
        >>> s.x0 = [743, 683]
        >>> s.spectrogram_x0 = -280
        >>> lambdas = s.compute_lambdas_in_spectrogram(58, 0, 0, 0)
        >>> lambdas[:4]  #doctest: +ELLIPSIS
        array([334.874..., 336.022..., 337.170..., 338.318...])
        >>> dispersion_law = s.compute_dispersion_in_spectrogram(lambdas, 0, 0, 0, order=1)
        >>> dispersion_law[:4]  #doctest: +ELLIPSIS
        array([280.0... +1.0...j, 281.0...+1.0...j,
               282.0...+1.0...j, 283.0... +1.0...j])
        >>> dispersion_law_order2 = s.compute_dispersion_in_spectrogram(lambdas, 0, 0, 0, order=2)
        >>> dispersion_law_order2[:4]  #doctest: +ELLIPSIS
        array([573.6...+1.0...j, 575.8...+1.0...j,
               577.9...+1.0...j, 580.0...+1.0...j])

        """
        new_x0 = [self.x0[0] + shift_x, self.x0[1] + shift_y]
        # Distance (not position) in pixel of wavelength lambda centroid in the (x,y) spectrogram frame
        # with respect to order 0 centroid
        distance_along_disp_axis = self.disperser.grating_lambda_to_pixel(lambdas, x0=new_x0, order=order)
        Dx = distance_along_disp_axis * np.cos(angle * np.pi / 180)
        Dy_disp_axis = distance_along_disp_axis * np.sin(angle * np.pi / 180)
        # Evaluate ADR
        adr_x = np.zeros_like(Dx)
        adr_y = np.zeros_like(Dy_disp_axis)
        if with_adr:
            for k in range(niter):
                adr_ra, adr_dec = adr_calib(lambdas, self.adr_params, parameters.OBS_LATITUDE,
                                            lambda_ref=self.lambda_ref)
                adr_x, adr_y = flip_and_rotate_adr_to_image_xy_coordinates(adr_ra, adr_dec, dispersion_axis_angle=0)

        # Position (not distance) in pixel of wavelength lambda centroid in the (x,y) spectrogram frame
        # with respect to order 0 initial centroid position.
        dispersion_law = (Dx + shift_x + with_adr * adr_x) + 1j * (Dy_disp_axis + with_adr * adr_y + shift_y)
        return dispersion_law


class MultigaussAndBgdFitWorkspace(FitWorkspace):
    def __init__(self, guess, x, data, err, bounds, file_name="", verbose=False, plot=False, live_fit=False, truth=None):
        """

        Parameters
        ----------

        Examples
        --------

        >>> from spectractor.config import load_config
        >>> load_config("default.ini")
        >>> x = np.arange(600.,800.,1)
        >>> x_norm = rescale_x_to_legendre(x)
        >>> p = [20, 0, 0, 0, 20, 650, 3, 40, 750, 5]
        >>> y = multigauss_and_bgd(np.array([x_norm, x]), *p)
        >>> print(f'{y[0]:.2f}')
        20.00
        >>> err = 0.1 * np.sqrt(y)
        >>> guess = (10,0,0,0.1,10,640,2,20,750,7)
        >>> bounds = ((-np.inf,-np.inf,-np.inf,-np.inf,1,600,1,1,600,1),(np.inf,np.inf,np.inf,np.inf,100,800,100,100,800,100))
        >>> w = MultigaussAndBgdFitWorkspace(guess, x, y, err, np.array(bounds).T)
        >>> w = run_multigaussandbgd_minimisation(w, method="newton")
        >>> popt = w.params.values
        >>> assert np.allclose(p, w.params.values, rtol=1e-4, atol=1e-5)
        >>> _ = w.plot_fit()

        .. plot::

            import matplotlib.pyplot as plt
            import numpy as np
            from spectractor.tools import multigauss_and_bgd, fit_multigauss_and_bgd
            x = np.arange(600.,800.,1)
            x_norm = rescale_x_to_legendre(x)
            p = [20, 0, 0, 0, 20, 650, 3, 40, 750, 5]
            y = multigauss_and_bgd(np.array([x_norm, x]), *p)
            err = 0.1 * np.sqrt(y)
            guess = (10,0,0,0.1,10,640,2,20,750,7)
            bounds = ((-np.inf,-np.inf,-np.inf,-np.inf,1,600,1,1,600,1),(np.inf,np.inf,np.inf,np.inf,100,800,100,100,800,100))
            w = MultigaussAndBgdFitWorkspace(guess, x, y, err, np.array(bounds).T)
            w = run_multigaussandbgd_minimisation(w, method="newton")
            w.plot_fit()

        """
        bgd_nparams = parameters.CALIB_BGD_NPARAMS
        labels = [f"b_{k}" for k in range(bgd_nparams)]
        for ngauss in range((len(guess) - bgd_nparams) // 3):
            labels += [f"A_{ngauss}", f"x0_{ngauss}", f"sigma_{ngauss}"]

        params = FitParameters(values=guess,labels=labels,bounds=bounds,truth=truth)
        FitWorkspace.__init__(self, params, file_name=file_name, verbose=verbose, plot=plot,
                              live_fit=live_fit, truth=truth)
        self.my_logger = set_logger(self.__class__.__name__)
        if data.shape != err.shape:
            raise ValueError(f"Data and uncertainty arrays must have the same shapes. "
                             f"Here data.shape={data.shape} and data_errors.shape={err.shape}.")
        self.x = x
        self.x_norm = rescale_x_to_legendre(x)
        self.xs = np.array([self.x_norm, x])
        self.data = data
        self.err = err

    def simulate(self, *p):
        self.model = multigauss_and_bgd(self.xs, *p)
        return self.x, self.model, np.zeros_like(self.model)

    def jacobian(self, params, epsilon, model_input=None):
        return multigauss_and_bgd_jacobian(self.xs, *params).T


def run_multigaussandbgd_minimisation(w, method="newton"):
    run_minimisation(w, method=method, ftol=1 / w.x.size, xtol=1e-6, niter=50)
    return w


def detect_lines(lines, lambdas, spec, spec_err=None, cov_matrix=None, fwhm_func=None, snr_minlevel=3, ax=None,
                 calibration_lines_only=False,
                 xlim=(parameters.LAMBDA_MIN, parameters.LAMBDA_MAX)):
    """Detect and fit the lines in a spectrum. The method is to look at maxima or minima
    around emission or absorption tabulated lines, and to select surrounding pixels
    to fit a (positive or negative) gaussian and a polynomial background. If several regions
    overlap, a multi-gaussian fit is performed above a common polynomial background.
    The mean global shift (in nm) between the detected and tabulated lines is returned, considering
    only the lines with a signal-to-noise ratio above a threshold.
    The order of the polynomial background is set in parameters.py with CALIB_BGD_ORDER.

    Parameters
    ----------
    lines: Lines
        The Lines object containing the line characteristics
    lambdas: float array
        The wavelength array (in nm)
    spec: float array
        The spectrum amplitude array
    spec_err: float array, optional
        The spectrum amplitude uncertainty array (default: None)
    cov_matrix: float array, optional
        The spectrum amplitude 2D covariance matrix array (default: None)
    fwhm_func: callable, optional
        The fwhm of the cross spectrum to reset CALIB_PEAK_WIDTH parameter as a function of lambda (default: None)
    snr_minlevel: float
        The minimum signal over noise ratio to consider using a fitted line in the computation of the mean
        shift output and to print it in the outpur table (default: 3)
    ax: Axes, optional
        An Axes instance to over plot the result of the fit (default: None).
    calibration_lines_only: bool, optional
        If True, try to detect only the lines with use_for_calibration attributes set True.
    xlim: array, optional
        (min, max) list limiting the wavelength interval where to detect spectral lines (default:
        (parameters.LAMBDA_MIN, parameters.LAMBDA_MAX))

    Returns
    -------
    shift: float
        The mean shift (in nm) between the detected and tabulated lines

    Examples
    --------

    Creation of a mock spectrum with emission and absorption lines:

    >>> import numpy as np
    >>> from spectractor.extractor.spectroscopy import Lines, HALPHA, HBETA, O2_1
    >>> lambdas = np.arange(300,1000,1)
    >>> spectrum = 1e4*np.exp(-((lambdas-600)/200)**2)
    >>> spectrum += HALPHA.gaussian_model(lambdas, A=5000, sigma=3)
    >>> spectrum += HBETA.gaussian_model(lambdas, A=3000, sigma=2)
    >>> spectrum += O2_1.gaussian_model(lambdas, A=-3000, sigma=7)
    >>> spectrum_err = np.sqrt(spectrum)
    >>> cov = np.diag(spectrum_err)
    >>> spectrum = np.random.poisson(spectrum)
    >>> spec = Spectrum()
    >>> spec.lambdas = lambdas
    >>> spec.data = spectrum
    >>> spec.err = spectrum_err
    >>> fwhm_func = interp1d(lambdas, 0.01 * lambdas)

    Detect the lines:

    >>> lines = Lines([HALPHA, HBETA, O2_1], hydrogen_only=True,
    ... atmospheric_lines=True, redshift=0, emission_spectrum=True)
    >>> global_chisq = detect_lines(lines, lambdas, spectrum, spectrum_err, cov, fwhm_func=fwhm_func)

    .. doctest::
        :hide:

        >>> assert(global_chisq < 2)

    Plot the result:

    >>> import matplotlib.pyplot as plt
    >>> spec.lines = lines
    >>> fig = plt.figure()
    >>> plot_spectrum_simple(plt.gca(), lambdas, spec.data, data_err=spec.err)
    >>> lines.plot_detected_lines(plt.gca())
    >>> if parameters.DISPLAY: plt.show()
    """

    # main settings
    peak_width = parameters.CALIB_PEAK_WIDTH
    bgd_width = parameters.CALIB_BGD_WIDTH
    # if lines.hydrogen_only:
    #     peak_width = 7
    #     bgd_width = 15
    fwhm_to_peak_width_factor = 1.5
    len_index_to_bgd_npar_factor = 0 * 0.12 / 0.024 * parameters.CCD_PIXEL2MM
    baseline_prior = 3  # *sigma gaussian prior on base line fit
    # filter the noise
    # plt.errorbar(lambdas,spec,yerr=spec_err)
    spec = np.copy(spec)
    spec_smooth = savgol_filter(spec, parameters.CALIB_SAVGOL_WINDOW, parameters.CALIB_SAVGOL_ORDER)
    # plt.plot(lambdas,spec)
    # plt.show()
    # initialisation
    lambda_shifts = []
    snrs = []
    index_list = []
    bgd_npar_list = []
    peak_index_list = []
    guess_list = []
    bounds_list = []
    lines_list = []
    for line in lines.lines:
        # reset line fit attributes
        line.fitted = False
        line.fit_popt = None
        line.high_snr = False
        if not line.use_for_calibration and calibration_lines_only:
            continue
        # wavelength of the line: find the nearest pixel index
        line_wavelength = line.wavelength
        if fwhm_func is not None:
            peak_width = max(fwhm_to_peak_width_factor * fwhm_func(line_wavelength), parameters.CALIB_PEAK_WIDTH)
        if line_wavelength < xlim[0] or line_wavelength > xlim[1]:
            continue
        l_index, l_lambdas = find_nearest(lambdas, line_wavelength)
        # reject if pixel index is too close to image bounds
        if l_index < peak_width or l_index > len(lambdas) - peak_width:
            continue
        # search for local extrema to detect emission or absorption line
        # around pixel index +/- peak_width
        line_strategy = np.greater  # look for emission line
        bgd_strategy = np.less
        if not lines.emission_spectrum or line.atmospheric:
            line_strategy = np.less  # look for absorption line
            bgd_strategy = np.greater
        index = np.arange(l_index - peak_width, l_index + peak_width, 1).astype(int)
        # skip if data is masked with NaN
        if np.any(np.isnan(spec_smooth[index])):
            continue
        extrema = argrelextrema(spec_smooth[index], line_strategy)
        if len(extrema[0]) == 0:
            continue
        peak_index = index[0] + extrema[0][0]
        # if several extrema, look for the greatest
        if len(extrema[0]) > 1:
            if line_strategy == np.greater:
                test = -1e20
                for m in extrema[0]:
                    idx = index[0] + m
                    if spec_smooth[idx] > test:
                        peak_index = idx
                        test = spec_smooth[idx]
            elif line_strategy == np.less:
                test = 1e20
                for m in extrema[0]:
                    idx = index[0] + m
                    if spec_smooth[idx] < test:
                        peak_index = idx
                        test = spec_smooth[idx]
        # search for first local minima around the local maximum
        # or for first local maxima around the local minimum
        # around +/- 3*peak_width
        index_inf = peak_index - 1  # extrema on the left
        while index_inf > max(0, peak_index - 3 * peak_width):
            test_index = np.arange(index_inf, peak_index, 1).astype(int)
            minm = argrelextrema(spec_smooth[test_index], bgd_strategy)
            if len(minm[0]) > 0:
                index_inf = index_inf + minm[0][0]
                break
            else:
                index_inf -= 1
        index_sup = peak_index + 1  # extrema on the right
        while index_sup < min(len(spec_smooth) - 1, peak_index + 3 * peak_width):
            test_index = np.arange(peak_index, index_sup, 1).astype(int)
            minm = argrelextrema(spec_smooth[test_index], bgd_strategy)
            if len(minm[0]) > 0:
                index_sup = peak_index + minm[0][0]
                break
            else:
                index_sup += 1
        index_sup = max(index_sup, peak_index + peak_width)
        index_inf = min(index_inf, peak_index - peak_width)
        # pixel range to consider around the peak, adding bgd_width pixels
        # to fit for background around the peak
        index = list(np.arange(max(0, index_inf - bgd_width),
                               min(len(lambdas), index_sup + bgd_width), 1).astype(int))
        # skip if data is masked with NaN
        if np.any(np.isnan(spec_smooth[index])):
            continue
        # first guess and bounds to fit the line properties and
        # the background with CALIB_BGD_ORDER order polynom
        # guess = [0] * bgd_npar + [0.5 * np.max(spec_smooth[index]), lambdas[peak_index],
        #                          0.5 * (line.width_bounds[0] + line.width_bounds[1])]
        bgd_npar = max(parameters.CALIB_BGD_NPARAMS, int(len_index_to_bgd_npar_factor * (index[-1] - index[0])))
        bgd_npar_list.append(bgd_npar)
        guess = [0] * bgd_npar + [0.5 * np.max(spec_smooth[index]), line_wavelength,
                                  0.5 * (line.width_bounds[0] + line.width_bounds[1])]
        if line_strategy == np.less:
            # noinspection PyTypeChecker
            guess[bgd_npar] = -0.5 * np.max(spec_smooth[index])  # look for abosrption under bgd
        # bounds = [[-np.inf] * bgd_npar + [-abs(np.max(spec[index])), lambdas[index_inf], line.width_bounds[0]],
        #          [np.inf] * bgd_npar + [abs(np.max(spec[index])), lambdas[index_sup], line.width_bounds[1]]]
        bounds = [[-np.inf] * bgd_npar + [-abs(np.max(spec[index])), line_wavelength - peak_width / 2,
                                          line.width_bounds[0]],
                  [np.inf] * bgd_npar + [abs(np.max(spec[index])), line_wavelength + peak_width / 2,
                                         line.width_bounds[1]]]
        # gaussian amplitude bounds depend if line is emission/absorption
        if line_strategy == np.less:
            bounds[1][bgd_npar] = 0  # look for absorption under bgd
        else:
            bounds[0][bgd_npar] = 0  # look for emission above bgd
        peak_index_list.append(peak_index)
        index_list.append(index)
        lines_list.append(line)
        guess_list.append(guess)
        bounds_list.append(bounds)
    # now gather lines together if pixel index ranges overlap
    idx = 0
    merges = [[0]]
    while idx < len(index_list) - 1:
        idx = merges[-1][-1]
        if idx == len(index_list) - 1:
            break
        if index_list[idx + 1][0] > index_list[idx][0]:  # increasing order
            if index_list[idx][-1] > index_list[idx + 1][0]:
                merges[-1].append(idx + 1)
            else:
                merges.append([idx + 1])
                idx += 1
        else:  # decreasing order
            if index_list[idx][0] < index_list[idx + 1][-1]:
                merges[-1].append(idx + 1)
            else:
                merges.append([idx + 1])
                idx += 1
    # reorder merge list with respect to lambdas in guess list
    new_merges = []
    for merge in merges:
        if len(guess_list) == 0:
            continue
        tmp_guess = [guess_list[i][-2] for i in merge]
        new_merges.append([x for _, x in sorted(zip(tmp_guess, merge))])
    # reorder lists with merges
    new_peak_index_list = []
    new_index_list = []
    new_guess_list = []
    new_bounds_list = []
    new_lines_list = []
    for merge in new_merges:
        new_peak_index_list.append([])
        new_index_list.append([])
        new_guess_list.append([])
        new_bounds_list.append([[], []])
        new_lines_list.append([])
        for i in merge:
            # add the bgd parameters
            bgd_npar = bgd_npar_list[i]
            # if i == merge[0]:
            #     new_guess_list[-1] += guess_list[i][:bgd_npar]
            #     new_bounds_list[-1][0] += bounds_list[i][0][:bgd_npar]
            #     new_bounds_list[-1][1] += bounds_list[i][1][:bgd_npar]
            # add the gauss parameters
            new_peak_index_list[-1].append(peak_index_list[i])
            new_index_list[-1] += index_list[i]
            new_guess_list[-1] += guess_list[i][bgd_npar:]
            new_bounds_list[-1][0] += bounds_list[i][0][bgd_npar:]
            new_bounds_list[-1][1] += bounds_list[i][1][bgd_npar:]
            new_lines_list[-1].append(lines_list[i])
        # set central peak bounds exactly between two close lines
        for k in range(len(merge) - 1):
            new_bounds_list[-1][0][3 * (k + 1) + 1] = 0.5 * (
                    new_guess_list[-1][3 * k + 1] + new_guess_list[-1][3 * (k + 1) + 1])
            new_bounds_list[-1][1][3 * k + 1] = 0.5 * (
                    new_guess_list[-1][3 * k + 1] + new_guess_list[-1][3 * (k + 1) + 1]) + 1e-3
            # last term is to avoid equalities
            # between bounds in some pathological case
        # sort pixel indices and remove doublons
        new_index_list[-1] = sorted(list(set(new_index_list[-1])))
    # fit the line subsets and background
    global_chisq = 0
    for k in range(len(new_index_list)):
        # first guess for the base line with the lateral bands
        peak_index = new_peak_index_list[k]
        index = new_index_list[k]
        guess = new_guess_list[k]
        bounds = new_bounds_list[k]
        bgd_index = []
        if fwhm_func is not None:
            peak_width = fwhm_to_peak_width_factor * np.mean(fwhm_func(lambdas[index]))
        for i in index:
            is_close_to_peak = False
            for j in peak_index:
                if abs(i - j) < peak_width:
                    is_close_to_peak = True
                    break
            if not is_close_to_peak:
                bgd_index.append(i)
        # add background guess and bounds
        bgd_npar = max(parameters.CALIB_BGD_ORDER + 1, int(len_index_to_bgd_npar_factor * len(bgd_index)))
        parameters.CALIB_BGD_NPARAMS = bgd_npar
        guess = [0] * bgd_npar + guess
        bounds[0] = [-np.inf] * bgd_npar + bounds[0]
        bounds[1] = [np.inf] * bgd_npar + bounds[1]
        if len(bgd_index) > 0:
            try:
                if spec_err is not None:
                    w = 1. / spec_err[bgd_index]
                else:
                    w = np.ones_like(lambdas[bgd_index])
                fit, cov, model = fit_poly1d_legendre(lambdas[bgd_index], spec[bgd_index], order=bgd_npar - 1, w=w)
            except:
                if spec_err is not None:
                    w = 1. / spec_err[index]
                else:
                    w = np.ones_like(lambdas[index])
                fit, cov, model = fit_poly1d_legendre(lambdas[index], spec[index], order=bgd_npar - 1, w=w)
        else:
            if spec_err is not None:
                w = 1. / spec_err[index]
            else:
                w = np.ones_like(lambdas[index])
            fit, cov, model = fit_poly1d_legendre(lambdas[index], spec[index], order=bgd_npar - 1, w=w)
        # bgd_mean = float(np.mean(spec_smooth[bgd_index]))
        # bgd_std = float(np.std(spec_smooth[bgd_index]))
        for n in range(bgd_npar):
            guess[n] = fit[n]
            b = abs(baseline_prior * guess[n])
            # b = abs(baseline_prior * np.sqrt(cov[n,n]))
            # CHECK: following is completely inefficient as rtol has no effect when second argument is 0...
            # if np.isclose(b, 0, rtol=1e-2 * bgd_mean):
            #     b = baseline_prior * bgd_std
            #     if np.isclose(b, 0, rtol=1e-2 * bgd_mean):
            #         b = np.inf
            bounds[0][n] = guess[n] - b
            bounds[1][n] = guess[n] + b
        for j in range(len(new_lines_list[k])):
            idx = new_peak_index_list[k][j]
            x_norm = rescale_x_to_legendre(lambdas[idx])
            guess[bgd_npar + 3 * j] = np.sign(guess[bgd_npar + 3 * j]) * abs(spec_smooth[idx] - np.polynomial.legendre.legval(x_norm, guess[:bgd_npar]))
            # guess[bgd_npar + 3 * j] = np.sign(guess[bgd_npar + 3 * j]) * abs(spec_smooth[idx] - np.polyval(guess[:bgd_npar], lambdas[idx]))
            if np.sign(guess[bgd_npar + 3 * j]) < 0:  # absorption
                bounds[0][bgd_npar + 3 * j] = 2 * guess[bgd_npar + 3 * j]
            else:  # emission
                bounds[1][bgd_npar + 3 * j] = 2 * guess[bgd_npar + 3 * j]
        # fit local extrema with a multigaussian + CALIB_BGD_ORDER polynom
        # account for the spectrum uncertainties if provided
        sigma = None
        if spec_err is not None:
            sigma = spec_err[index]
        if cov_matrix is not None:
            sigma = cov_matrix[index, index]
        # w = MultigaussAndBgdFitWorkspace(guess, lambdas[index], spec[index], sigma, np.array(bounds).T)
        # w = run_multigaussandbgd_minimisation(w, method="newton")
        # popt = w.params.values
        # pcov = w.params.cov
        popt, pcov = fit_multigauss_and_bgd(lambdas[index], spec[index], guess=guess, bounds=bounds, sigma=sigma)
        # noise level defined as the std of the residuals if no error
        x_norm = rescale_x_to_legendre(lambdas[index])
        best_fit_model = multigauss_and_bgd(np.array([x_norm, lambdas[index]]), *popt)
        noise_level = np.std(spec[index] - best_fit_model)
        # otherwise mean of error bars of bgd lateral bands
        if sigma is not None:
            chisq = np.sum((best_fit_model - spec[index]) ** 2 / (sigma * sigma))
        else:
            chisq = np.sum((best_fit_model - spec[index]) ** 2)
        chisq /= len(index)
        global_chisq += chisq
        if spec_err is not None:
            noise_level = np.sqrt(np.mean(spec_err[index] ** 2))

        for j in range(len(new_lines_list[k])):
            line = new_lines_list[k][j]
            peak_pos = popt[bgd_npar + 3 * j + 1]
            # FWHM
            FWHM = np.abs(popt[bgd_npar + 3 * j + 2]) * 2.355
            # SNR computation
            # signal_level = popt[bgd_npar+3*j]
            signal_level = popt[bgd_npar + 3 * j]  # multigauss_and_bgd(peak_pos, *popt) - np.polyval(popt[:bgd_npar], peak_pos)
            snr = np.abs(signal_level / noise_level)
            # save fit results
            line.fitted = True
            line.fit_index = index
            line.fit_lambdas = lambdas[index]

            x_norm = rescale_x_to_legendre(lambdas[index])

            x_step = 0.1  # nm
            x_int = np.arange(max(np.min(lambdas), peak_pos - 5 * np.abs(popt[bgd_npar + 3 * j + 2])),
                              min(np.max(lambdas), peak_pos + 5 * np.abs(popt[bgd_npar + 3 * j + 2])), x_step)
            x_int_norm = rescale_x_to_legendre(x_int)

            # jmin and jmax a bit larger than x_int to avoid extrapolation
            jmin = max(0, int(np.argmin(np.abs(lambdas - (x_int[0] - x_step))) - 2))
            jmax = min(len(lambdas), int(np.argmin(np.abs(lambdas - (x_int[-1] + x_step))) + 2))
            if jmax-2 < jmin+2:  # decreasing order
                jmin, jmax = max(0, jmax-4), min(len(lambdas), jmin+4)
            spectr_data = interp1d(lambdas[jmin:jmax], spec[jmin:jmax],
                                   bounds_error=False, fill_value="extrapolate")(x_int)

            Continuum = np.polynomial.legendre.legval(x_int_norm, popt[:bgd_npar])
            # Continuum = np.polyval(popt[:bgd_npar], x_int)
            Gauss = gauss(x_int, *popt[bgd_npar + 3 * j:bgd_npar + 3 * j + 3])

            Y = -Gauss / Continuum
            Ydata = 1 - spectr_data / Continuum

<<<<<<< HEAD
            line.fit_eqwidth_mod = integrate.simpson(Y, x_int)  # sol1
            line.fit_eqwidth_data = integrate.simpson(Ydata, x_int)  # sol2
=======
            line.fit_eqwidth_mod = integrate.simpson(Y, x=x_int)  # sol1
            line.fit_eqwidth_data = integrate.simpson(Ydata, x=x_int)  # sol2
>>>>>>> 844f599d

            line.fit_popt = popt
            line.fit_pcov = pcov
            line.fit_popt_gaussian = popt[bgd_npar + 3 * j:bgd_npar + 3 * j + 3]
            line.fit_pcov_gaussian = pcov[bgd_npar + 3 * j:bgd_npar + 3 * j + 3, bgd_npar + 3 * j:bgd_npar + 3 * j + 3]
            line.fit_gauss = gauss(lambdas[index], *popt[bgd_npar + 3 * j:bgd_npar + 3 * j + 3])

            line.fit_bgd = np.polynomial.legendre.legval(x_norm, popt[:bgd_npar])
            # line.fit_bgd = np.polyval(popt[:bgd_npar], x_int)
            line.fit_snr = snr
            line.fit_chisq = chisq
            line.fit_fwhm = FWHM
            line.fit_bgd_npar = bgd_npar
            if snr < snr_minlevel:
                continue
            line.high_snr = True
            if line.use_for_calibration:
                # wavelength shift between tabulate and observed lines
                lambda_shifts.append(peak_pos - line.wavelength)
                snrs.append(snr)
    if ax is not None:
        lines.plot_detected_lines(ax)
    lines.table = lines.build_detected_line_table()
    lines.my_logger.debug(f"\n{lines.table}")
    if len(lambda_shifts) > 0:
        global_chisq /= len(lambda_shifts)
        shift = np.average(np.abs(lambda_shifts) ** 2, weights=np.array(snrs) ** 2)
        # if guess values on tabulated lines have not moved: penalize the chisq
        global_chisq += shift
        # lines.my_logger.debug(f'\n\tNumber of calibration lines detected {len(lambda_shifts):d}'
        #                      f'\n\tTotal chisq: {global_chisq:.3f} with shift {shift:.3f}pix')
    else:
        global_chisq = 2 * len(parameters.LAMBDAS)
        # lines.my_logger.debug(
        #    f'\n\tNumber of calibration lines detected {len(lambda_shifts):d}\n\tTotal chisq: {global_chisq:.3f}')
    return global_chisq


def calibrate_spectrum(spectrum, with_adr=False, niter=5, grid_search=False):
    """Convert pixels into wavelengths given the position of the order 0,
    the data for the spectrum, the properties of the disperser. Fit the absorption
    (and eventually the emission) lines to perform a second calibration of the
    distance between the CCD and the disperser. The number of fitting steps is
    limited to 30.

    Finally convert the spectrum amplitude from ADU rate to erg/s/cm2/nm.

    Parameters
    ----------
    spectrum: Spectrum
        Spectrum object to calibrate
    with_adr: bool, optional
        If True, the ADR longitudinal shift is subtracted to distances.
        Must be False if the spectrum has already been decontaminated from ADR (default: False).
    niter: int, optional
        Number of iterations for ADR accurate evaluation (default: 5).

    Returns
    -------
    lambdas: array_like
        The new wavelength array in nm.

    Examples
    --------
    >>> spectrum = Spectrum('tests/data/reduc_20170530_134_spectrum.fits', config="")
    >>> parameters.LAMBDA_MIN = 550
    >>> parameters.LAMBDA_MAX = 800
    >>> lambdas = calibrate_spectrum(spectrum, with_adr=False)
    >>> spectrum.plot_spectrum()

    """
    with_adr = int(with_adr)
    if spectrum.units != "ADU/s":  # go back in ADU/s to remove previous lambda*dlambda normalisation
        spectrum.convert_from_flam_to_ADUrate()
    distance = spectrum.chromatic_psf.get_algebraic_distance_along_dispersion_axis()
    spectrum.lambdas = spectrum.disperser.grating_pixel_to_lambda(distance, spectrum.x0, order=spectrum.order)
    # ADR is x>0 westward and y>0 northward while CTIO images are x>0 westward and y>0 southward
    # Must project ADR along dispersion axis
    if with_adr > 0:
        for k in range(niter):
            adr_ra, adr_dec = adr_calib(spectrum.lambdas, spectrum.adr_params, parameters.OBS_LATITUDE,
                                        lambda_ref=spectrum.lambda_ref)
            adr_u, _ = flip_and_rotate_adr_to_image_xy_coordinates(adr_ra, adr_dec,
                                                                   dispersion_axis_angle=spectrum.rotation_angle)
            spectrum.lambdas = spectrum.disperser.grating_pixel_to_lambda(distance - adr_u, spectrum.x0, order=spectrum.order)
    else:
        adr_u = np.zeros_like(distance)
    x0 = spectrum.x0
    if x0 is None:
        x0 = spectrum.target_pixcoords
        spectrum.x0 = x0

    # Detect emission/absorption lines and calibrate pixel/lambda
    fwhm_func = interp1d(spectrum.chromatic_psf.table['lambdas'],
                         spectrum.chromatic_psf.table['fwhm'],
                         fill_value=(parameters.CALIB_PEAK_WIDTH, parameters.CALIB_PEAK_WIDTH), bounds_error=False)

    def shift_minimizer(params):
        spectrum.disperser.D, shift = params
        if np.isnan(spectrum.disperser.D):  # reset the value in case of bad gradient descent
            spectrum.disperser.D = parameters.DISTANCE2CCD
        if np.isnan(shift):  # reset the value in case of bad gradient descent
            shift = 0
        dist = spectrum.chromatic_psf.get_algebraic_distance_along_dispersion_axis(shift_x=shift)
        spectrum.lambdas = spectrum.disperser.grating_pixel_to_lambda(dist - with_adr * adr_u,
                                                                      x0=[x0[0] + shift, x0[1]], order=spectrum.order)
        spectrum.lambdas_binwidths = np.gradient(spectrum.lambdas)
        spectrum.convert_from_ADUrate_to_flam()
        chisq = detect_lines(spectrum.lines, spectrum.lambdas, spectrum.data, spec_err=spectrum.err,
                             fwhm_func=fwhm_func, ax=None, calibration_lines_only=True)
        chisq += (shift / parameters.PIXSHIFT_PRIOR) ** 2
        spectrum.convert_from_flam_to_ADUrate()
        return chisq

    # grid exploration of the parameters
    # necessary because of the line detection algo
    D = parameters.DISTANCE2CCD
    pixel_shift = 0
    if 'D2CCD' in spectrum.header:
        D = spectrum.header['D2CCD']
    if 'PIXSHIFT' in spectrum.header:
        pixel_shift = spectrum.header['PIXSHIFT']
    D_err = parameters.DISTANCE2CCD_ERR
    D_step = D_err / 2
    pixel_shift_step = parameters.PIXSHIFT_PRIOR / 5
    pixel_shift_prior = parameters.PIXSHIFT_PRIOR
    if grid_search:
        Ds = np.arange(D - 5 * D_err, D + 6 * D_err, D_step)
        pixel_shifts = np.arange(-pixel_shift_prior, pixel_shift_prior + pixel_shift_step, pixel_shift_step)
        chisq_grid = np.zeros((len(Ds), len(pixel_shifts)))
        for i, D in enumerate(Ds):
            for j, pixel_shift in enumerate(pixel_shifts):
                chisq_grid[i, j] = shift_minimizer([D, pixel_shift])
        imin, jmin = np.unravel_index(chisq_grid.argmin(), chisq_grid.shape)
        D = Ds[imin]
        pixel_shift = pixel_shifts[jmin]
        if imin == 0 or imin == Ds.size or jmin == 0 or jmin == pixel_shifts.size:
            spectrum.my_logger.warning('\n\tMinimum chisq is on the edge of the exploration grid.')
        if parameters.DEBUG:
            fig = plt.figure(figsize=(7, 4))
            im = plt.imshow(np.log10(chisq_grid), origin='lower', aspect='auto',
                            extent=(
                                np.min(pixel_shifts) - pixel_shift_step / 2, np.max(pixel_shifts) + pixel_shift_step / 2,
                                np.min(Ds) - D_step / 2, np.max(Ds) + D_step / 2))
            plt.gca().scatter(pixel_shift, D, marker='o', s=100, edgecolors='k', facecolors='none',
                              label='Minimum', linewidth=2)
            c = plt.colorbar(im)
            c.set_label('Log10(chisq)')
            plt.xlabel(r'Pixel shift $\delta u_0$ [pix]')
            plt.ylabel(r'$D_\mathrm{CCD}$ [mm]')
            plt.legend()
            fig.tight_layout()
            if parameters.DISPLAY:  # pragma: no cover
                plt.show()
            if parameters.LSST_SAVEFIGPATH:  # pragma: no cover
                fig.savefig(os.path.join(parameters.LSST_SAVEFIGPATH, 'D2CCD_x0_fit.pdf'))
    start = np.array([D, pixel_shift])

    # now minimize around the global minimum found previously
    res = optimize.minimize(shift_minimizer, start, args=(), method='L-BFGS-B',
                            options={'maxiter': 200, 'ftol': 1e-3},
                            bounds=((D - 5 * parameters.DISTANCE2CCD_ERR, D + 5 * parameters.DISTANCE2CCD_ERR), (-2, 2)))
    # error = [parameters.DISTANCE2CCD_ERR, pixel_shift_step]
    # fix = [False, False]
    # m = Minuit(shift_minimizer, start)
    # m.errors = error
    # m.errordef = 1
    # m.fixed = fix
    # m.print_level = 0
    # m.limits = ((D - 5 * parameters.DISTANCE2CCD_ERR, D + 5 * parameters.DISTANCE2CCD_ERR), (-2, 2))
    # m.migrad()
    # D, pixel_shift = np.array(m.values[:])
    D, pixel_shift = res.x
    spectrum.disperser.D = D
    x0 = [x0[0] + pixel_shift, x0[1]]
    spectrum.x0 = x0
    # check success, xO or D on the edge of their priors
    distance = spectrum.chromatic_psf.get_algebraic_distance_along_dispersion_axis(shift_x=pixel_shift)
    lambdas = spectrum.disperser.grating_pixel_to_lambda(distance - with_adr * adr_u, x0=x0, order=spectrum.order)
    spectrum.lambdas = lambdas
    spectrum.lambdas_binwidths = np.gradient(lambdas)
    spectrum.convert_from_ADUrate_to_flam()
    spectrum.chromatic_psf.table['Dx'] -= pixel_shift
    spectrum.chromatic_psf.table['Dy_disp_axis'] = distance * np.sin(spectrum.rotation_angle * np.pi / 180)
    spectrum.pixels = np.copy(spectrum.chromatic_psf.table['Dx'])
    detect_lines(spectrum.lines, spectrum.lambdas, spectrum.data, spec_err=spectrum.err,
                 fwhm_func=fwhm_func, ax=None, calibration_lines_only=False)
    # Convert back to flam units
    # spectrum.convert_from_ADUrate_to_flam()
    spectrum.my_logger.info(
        f"\n\tOrder0 total shift: {pixel_shift:.3f}pix"
        f"\n\tD = {D:.3f} mm (default: DISTANCE2CCD = {parameters.DISTANCE2CCD:.2f} "
        f"+/- {parameters.DISTANCE2CCD_ERR:.2f} mm, "
        f"{(D - parameters.DISTANCE2CCD) / parameters.DISTANCE2CCD_ERR:.1f} sigma shift)")
    spectrum.header['PIXSHIFT'] = pixel_shift
    spectrum.header['D2CCD'] = D
    return lambdas


if __name__ == "__main__":
    import doctest

    doctest.testmod()<|MERGE_RESOLUTION|>--- conflicted
+++ resolved
@@ -1813,13 +1813,8 @@
             Y = -Gauss / Continuum
             Ydata = 1 - spectr_data / Continuum
 
-<<<<<<< HEAD
-            line.fit_eqwidth_mod = integrate.simpson(Y, x_int)  # sol1
-            line.fit_eqwidth_data = integrate.simpson(Ydata, x_int)  # sol2
-=======
             line.fit_eqwidth_mod = integrate.simpson(Y, x=x_int)  # sol1
             line.fit_eqwidth_data = integrate.simpson(Ydata, x=x_int)  # sol2
->>>>>>> 844f599d
 
             line.fit_popt = popt
             line.fit_pcov = pcov

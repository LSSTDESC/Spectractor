--- conflicted
+++ resolved
@@ -1469,12 +1469,9 @@
     # plt.plot(lambdas,spec)
     # plt.show()
     # initialisation
-<<<<<<< HEAD
-=======
     lambda_shifts = []
     calib_lines = []
     snrs = []
->>>>>>> f331c7c3
     index_list = []
     bgd_npar_list = []
     peak_index_list = []
@@ -1557,8 +1554,6 @@
         # to fit for background around the peak
         index = list(np.arange(max(0, index_inf - bgd_width),
                                min(len(lambdas), index_sup + bgd_width), 1).astype(int))
-<<<<<<< HEAD
-=======
         
         # exclude pixels very weak compared to the median signal in this zone
         # if most pixels are excluded, temove the line from the fit
@@ -1568,7 +1563,6 @@
         else:
             continue
         
->>>>>>> f331c7c3
         # skip if data is masked with NaN
         if np.any(np.isnan(spec_smooth[index])):
             continue
@@ -1709,23 +1703,13 @@
             guess[n] = fit[n]
             b = abs(baseline_prior * guess[n])
             # b = abs(baseline_prior * np.sqrt(cov[n,n]))
-<<<<<<< HEAD
-            # CHECK: following is completely inefficient as rtol has no effect when second argument is 0...
-            # if np.isclose(b, 0, rtol=1e-2 * bgd_mean):
-            #     b = baseline_prior * bgd_std
-            #     if np.isclose(b, 0, rtol=1e-2 * bgd_mean):
-            #         b = np.inf
-            bounds[0][n] = -np.inf  # guess[n] - b
-            bounds[1][n] = np.inf  # guess[n] + b
-=======
             # Following is useful if by mistake guess is a zero vector
             if np.isclose(b, 0, atol=1e-2 * bgd_mean):
                 b = baseline_prior * bgd_std
                 if np.isclose(b, 0, atol=1e-2 * bgd_mean):
                     b = np.inf
-            bounds[0][n] = guess[n] - b
-            bounds[1][n] = guess[n] + b
->>>>>>> f331c7c3
+            bounds[0][n] = -np.inf  # guess[n] - b
+            bounds[1][n] = np.inf  # guess[n] + b
         for j in range(len(new_lines_list[k])):
             idx = new_peak_index_list[k][j]
             x_norm = rescale_x_to_legendre(lambdas[idx])
@@ -1862,23 +1846,14 @@
             line.high_snr = True
             if line.use_for_calibration:
                 # wavelength shift between tabulate and observed lines
-<<<<<<< HEAD
                 if snr > snr_minlevel:
                     lambda_shifts.append(peak_pos - line.wavelength)
                     snrs.append(snr)
+                calib_lines.append(line)
                 # print(line.label, line.wavelength, peak_pos - line.wavelength)
                 res.append((peak_pos - line.wavelength) / max(0.1, popt[bgd_npar + 3 * j + 2])) # max(0.1, w.params.err[
                     #w.params.get_index(f"x0_{j}")]))  # np.sqrt(pcov[bgd_npar + 3 * j + 1,bgd_npar + 3 * j + 1]))
                 # * np.abs(popt[bgd_npar + 3 * j + 0])**2
-=======
-                lambda_shifts.append(peak_pos - line.wavelength)
-                snrs.append(snr)
-                calib_lines.append(line)
-    if ax is not None:
-        lines.plot_detected_lines(ax)
-    lines.table = lines.build_detected_line_table()
-    lines.my_logger.debug(f"\n{lines.table}")
->>>>>>> f331c7c3
     if len(lambda_shifts) > 0:
         global_chisq /= len(lambda_shifts)
         shift = np.average(np.abs(lambda_shifts) ** 2, weights=np.array(snrs) ** 2)

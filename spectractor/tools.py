import os
import copy
import shutil
from photutils.detection import IRAFStarFinder
from scipy.optimize import curve_fit
import numpy as np
from astropy.modeling import models, fitting
from astropy.stats import sigma_clip, sigma_clipped_stats
from astropy.io import fits
from astropy import wcs as WCS

from matplotlib import cm
import matplotlib.pyplot as plt
import matplotlib.colors
from matplotlib.ticker import MaxNLocator

import json
import warnings
from scipy.signal.windows import gaussian
from scipy.signal import fftconvolve
from scipy.ndimage import maximum_filter, generate_binary_structure, binary_erosion
from scipy.interpolate import interp1d
from scipy.integrate import quad

from skimage.feature import hessian_matrix
from spectractor.config import set_logger
from spectractor import parameters
from math import floor

from numba import njit


_SCIKIT_IMAGE_NEW_HESSIAN = None


# do not increase speed:
# @njit(fastmath=True, cache=True)
def gauss(x, A, x0, sigma):
    """Evaluate the Gaussian function.

    Parameters
    ----------
    x: array_like
        Abscisse array to evaluate the function of size Nx.
    A: float
        Amplitude of the Gaussian function.
    x0: float
        Mean of the Gaussian function.
    sigma: float
        Standard deviation of the Gaussian function.

    Returns
    -------
    m: array_like
        The Gaussian function evaluated on the x array.

    Examples
    --------

    >>> x = np.arange(50)
    >>> y = gauss(x, 10, 25, 3)
    >>> print(y.shape)
    (50,)
    >>> y[25]
    10.0
    """
    return A * np.exp(-(x - x0) * (x - x0) / (2 * sigma * sigma))


# do not increase speed:
# @njit(fastmath=True, cache=True)
def gauss_jacobian(x, A, x0, sigma):
    """Compute the Jacobian matrix of the Gaussian function.

    Parameters
    ----------
    x: array_like
        Abscisse array to evaluate the function of size Nx.
    A: float
        Amplitude of the Gaussian function.
    x0: float
        Mean of the Gaussian function.
    sigma: float
        Standard deviation of the Gaussian function.

    Returns
    -------
    m: array_like
        The Jacobian matrix of size 3 x Nx.

    Examples
    --------

    >>> x = np.arange(50)
    >>> jac = gauss_jacobian(x, 10, 25, 3)
    >>> print(np.array(jac).T.shape)
    (50, 3)
    """
    dA = gauss(x, 1, x0, sigma)
    dx0 = A * (x - x0) / (sigma * sigma) * dA
    dsigma = A * (x - x0) * (x - x0) / (sigma ** 3) * dA
    # return np.array([dA, dx0, dsigma]).T
    return dA, dx0, dsigma


@njit(fastmath=True, cache=True)
def line(x, a, b):
    return a * x + b


# noinspection PyTypeChecker
def fit_gauss(x, y, guess=[10, 1000, 1], bounds=(-np.inf, np.inf), sigma=None):
    """Fit a Gaussian profile to data, using curve_fit. The mean guess value of the Gaussian
    must not be far from the truth values. Boundaries helps a lot also.

    Parameters
    ----------
    x: np.array
        The x data values.
    y: np.array
        The y data values.
    guess: list, [amplitude, mean, sigma], optional
        List of first guessed values for the Gaussian fit (default: [10, 1000, 1]).
    bounds: list, optional
        List of boundaries for the parameters [[minima],[maxima]] (default: (-np.inf, np.inf)).
    sigma: np.array, optional
        The y data uncertainties.

    Returns
    -------
    popt: list
        Best fitting parameters of curve_fit.
    pcov: list
        Best fitting parameters covariance matrix from curve_fit.

    Examples
    --------

    >>> import numpy as np
    >>> import matplotlib.pyplot as plt
    >>> x = np.arange(600.,700.,2)
    >>> p = [10, 650, 10]
    >>> y = gauss(x, *p)
    >>> y_err = np.ones_like(y)
    >>> print(y[25])
    10.0
    >>> guess = (2,630,2)
    >>> popt, pcov = fit_gauss(x, y, guess=guess, bounds=((1,600,1),(100,700,100)), sigma=y_err)

    .. doctest::
        :hide:

        >>> assert np.all(np.isclose(p,popt))
    """
    def gauss_jacobian_wrapper(*params):
        return np.array(gauss_jacobian(*params)).T
    popt, pcov = curve_fit(gauss, x, y, p0=guess, bounds=bounds, tr_solver='exact', jac=gauss_jacobian_wrapper,
                           sigma=sigma, method='dogbox', verbose=0, xtol=1e-15, ftol=1e-15)
    return popt, pcov


def multigauss_and_line(x, *params):
    """Multiple Gaussian profile plus a straight line to data.
    The order of the parameters is line slope, line intercept,
    and then block of 3 parameters for the Gaussian profiles like amplitude, mean and standard
    deviation.

    Parameters
    ----------
    x: array
        The x data values.
    *params: list of float parameters as described above.

    Returns
    -------
    y: array
        The y profile values.

    Examples
    --------

    >>> x = np.arange(600.,800.,1)
    >>> y = multigauss_and_line(x, 1, 10, 20, 650, 3, 40, 750, 10)
    >>> print(y[0])
    610.0
    """
    out = line(x, params[0], params[1])
    for k in range((len(params) - 2) // 3):
        out += gauss(x, *params[2 + 3 * k:2 + 3 * k + 3])
    return out


# noinspection PyTypeChecker
def fit_multigauss_and_line(x, y, guess=[0, 1, 10, 1000, 1, 0], bounds=(-np.inf, np.inf)):
    """Fit a multiple Gaussian profile plus a straight line to data, using curve_fit.
    The mean guess value of the Gaussian must not be far from the truth values.
    Boundaries helps a lot also. The order of the parameters is line slope, line intercept,
    and then block of 3 parameters for the Gaussian profiles like amplitude, mean and standard
    deviation.

    Parameters
    ----------
    x: array
        The x data values.
    y: array
        The y data values.
    guess: list, [slope, intercept, amplitude, mean, sigma]
        List of first guessed values for the Gaussian fit (default: [0, 1, 10, 1000, 1]).
    bounds: 2D-list
        List of boundaries for the parameters [[minima],[maxima]] (default: (-np.inf, np.inf)).

    Returns
    -------
    popt: list
        Best fitting parameters of curve_fit.
    pcov: 2D-list
        Best fitting parameters covariance matrix from curve_fit.

    Examples
    --------

    >>> x = np.arange(600.,800.,1)
    >>> y = multigauss_and_line(x, 1, 10, 20, 650, 3, 40, 750, 10)
    >>> print(y[0])
    610.0
    >>> bounds = ((-np.inf,-np.inf,1,600,1,1,600,1),(np.inf,np.inf,100,800,100,100,800,100))
    >>> popt, pcov = fit_multigauss_and_line(x, y, guess=(0,1,3,630,3,3,770,3), bounds=bounds)
    >>> print(popt)
    [  1.  10.  20. 650.   3.  40. 750.  10.]
    """
    maxfev = 1000
    popt, pcov = curve_fit(multigauss_and_line, x, y, p0=guess, bounds=bounds, maxfev=maxfev, absolute_sigma=True)
    return popt, pcov


def rescale_x_to_legendre(x):
    """Rescale array between -1 and 1 for Legendre polynomial evaluation.

    Parameters
    ----------
    x: np.ndarray

    Returns
    -------
    x_norm: np.ndarray

    See Also
    --------
    rescale_x_from_legendre

    Examples
    --------
    >>> x = np.linspace(0, 10, 101)
    >>> x_norm = rescale_x_to_legendre(x)
    >>> x_norm[0], x_norm[-1], x_norm.size
    (-1.0, 1.0, 101)
    >>> x_new = rescale_x_from_legendre(x_norm, 0, 10)
    >>> assert np.allclose(x_new, x)

    """
    middle = 0.5 * (np.max(x) + np.min(x))
    x_norm = x - middle
    if np.max(x_norm) != 0:
        return x_norm / np.max(x_norm)
    else:
        return x_norm


def rescale_x_from_legendre(x_norm, Xmin, Xmax):
    """Rescale normalized array set between -1 and 1 for Legendre polynomial evaluation to normal array
    between Xmin and Xmax.

    Parameters
    ----------
    x_norm: np.ndarray
    Xmin: float
    Xmax: float

    Returns
    -------
    x: np.ndarray

    See Also
    --------
    rescale_x_to_legendre

    Examples
    --------
    >>> x = np.linspace(0, 10, 101)
    >>> x_norm = rescale_x_to_legendre(x)
    >>> x_norm[0], x_norm[-1], x_norm.size
    (-1.0, 1.0, 101)
    >>> x_new = rescale_x_from_legendre(x_norm, 0, 10)
    >>> assert np.allclose(x_new, x)

    """
    X = 0.5 * x_norm * (Xmax - Xmin) + 0.5 * (Xmax + Xmin)
    return X


# noinspection PyTypeChecker
def multigauss_and_bgd(x, *params):
    """Multiple Gaussian profile plus a polynomial background to data.
    Polynomial function is based on the orthogonal Legendre polynomial basis.
    The degree of the polynomial background is fixed by parameters.CALIB_BGD_NPARAMS.
    The order of the parameters is a first block CALIB_BGD_NPARAMS parameters (from low to high Legendre polynome degree,
    contrary to np.polyval), and then block of 3 parameters for the Gaussian profiles like amplitude, mean and standard
    deviation.

    Parameters
    ----------
    x: array
        The x data values.
    *params: list of float parameters as described above.

    Returns
    -------
    y: array
        The y profile values.

    Examples
    --------
    >>> parameters.CALIB_BGD_NPARAMS = 4
    >>> x = np.arange(600., 800., 1)
    >>> x_norm = rescale_x_to_legendre(x)
    >>> p = [20, 0, 0, 0, 20, 650, 3, 40, 750, 5]
    >>> y = multigauss_and_bgd(np.array([x_norm, x]), *p)
    >>> print(f'{y[0]:.2f}')
    20.00
    >>> print(f'{np.max(y):.2f}')
    60.00
    >>> print(f'{np.argmax(y)}')
    150

    .. plot::

        from spectractor import parameters
        from spectractor.tools import multigauss_and_bgd
        import numpy as np
        parameters.CALIB_BGD_NPARAMS = 4
        x = np.arange(600., 800., 1)
        x_norm = rescale_x_to_legendre(x)
        p = [20, 0, 0, 0, 20, 650, 3, 40, 750, 5]
        y = multigauss_and_bgd(np.array([x_norm, x]), *p)
        plt.plot(x,y,'r-')
        plt.show()

    """
    bgd_nparams = parameters.CALIB_BGD_NPARAMS
    x_norm, x_gauss = x
    # x_norm = rescale_x_to_legendre(x)
    out = np.polynomial.legendre.legval(x_norm, params[0:bgd_nparams])
    # out = np.polyval(params[0:bgd_nparams], x)
    for k in range((len(params) - bgd_nparams) // 3):
        out += gauss(x_gauss, *params[bgd_nparams + 3 * k:bgd_nparams + 3 * k + 3])
    return out


# noinspection PyTypeChecker
def multigauss_and_bgd_jacobian(x, *params):
    """Jacobien of the multiple Gaussian profile plus a polynomial background to data.
    The degree of the polynomial background is fixed by parameters.CALIB_BGD_NPARAMS.
    The order of the parameters is a first block CALIB_BGD_NPARAMS parameters (from low to high Legendre polynome degree,
    contrary to np.polyval), and then block of 3 parameters for the Gaussian profiles like amplitude, mean and standard
    deviation. x values are renormalised on the [-1, 1] interval for the background.

    Parameters
    ----------
    x: array
        The x data values.
    *params: list of float parameters as described above.

    Returns
    -------
    y: array
        The jacobian values.

    Examples
    --------

    >>> import spectractor.parameters as parameters
    >>> parameters.CALIB_BGD_NPARAMS = 4
    >>> x = np.arange(600.,800.,1)
    >>> x_norm = rescale_x_to_legendre(x)
    >>> p = [20, 0, 0, 0, 20, 650, 3, 40, 750, 5]
    >>> jac = multigauss_and_bgd_jacobian(np.array([x_norm, x]), *p)
    >>> assert(np.all(np.isclose(jac.T[0],np.ones_like(x))))
    >>> print(jac.shape)
    (200, 10)
    """
    bgd_nparams = parameters.CALIB_BGD_NPARAMS
    x_norm, x_gauss = x
    out = np.zeros((len(params), len(x_norm)))
    # x_norm = rescale_x_to_legendre(x)
    for k in range(0, bgd_nparams):
        # out[k] = x ** (bgd_nparams - 1 - k)
        c = np.zeros(bgd_nparams)
        c[k] = 1
        out[k] = np.polynomial.legendre.legval(x_norm, c)  # np.eye(1, bgd_nparams, k)[0])
    for ngauss in range((len(params) - bgd_nparams) // 3):
        out[bgd_nparams + 3 * ngauss:bgd_nparams + 3 * ngauss + 3] = gauss_jacobian(x_gauss, *params[bgd_nparams + 3 * ngauss:bgd_nparams + 3 * ngauss + 3])
    return out.T


# noinspection PyTypeChecker
def fit_multigauss_and_bgd(x, y, guess=[0, 1, 10, 1000, 1, 0], bounds=(-np.inf, np.inf), sigma=None):
    """Fit a multiple Gaussian profile plus a polynomial background to data, using iminuit.
    The mean guess value of the Gaussian must not be far from the truth values.
    Boundaries helps a lot also. The degree of the polynomial background is fixed by parameters.CALIB_BGD_NPARAMS.
    The order of the parameters is a first block CALIB_BGD_NPARAMS parameters (from high to low monomial terms,
    same as np.polyval), and then block of 3 parameters for the Gaussian profiles like amplitude, mean and standard
    deviation. x values are renormalised on the [-1, 1] interval for the background.

    Parameters
    ----------
    x: array
        The x data values.
    y: array
        The y data values.
    guess: list, [CALIB_BGD_ORDER+1 parameters, 3*number of Gaussian parameters]
        List of first guessed values for the Gaussian fit (default: [0, 1, 10, 1000, 1]).
    bounds: array
        List of boundaries for the parameters [[minima],[maxima]] (default: (-np.inf, np.inf)).
    sigma: array, optional
        The uncertainties on the y values (default: None).

    Returns
    -------
    popt: array
        Best fitting parameters of curve_fit.
    pcov: array
        Best fitting parameters covariance matrix from curve_fit.

    Examples
    --------

    >>> from spectractor.config import load_config
    >>> load_config("default.ini")
    >>> x = np.arange(600.,800.,1)
    >>> x_norm = rescale_x_to_legendre(x)
    >>> p = [20, 0, 0, 0, 20, 650, 3, 40, 750, 5]
    >>> y = multigauss_and_bgd(np.array([x_norm, x]), *p)
    >>> print(f'{y[0]:.2f}')
    20.00
    >>> err = 0.1 * np.sqrt(y)
    >>> guess = (10,0,0,0.1,10,640,2,20,750,7)
    >>> bounds = ((-np.inf,-np.inf,-np.inf,-np.inf,1,600,1,1,600,1),(np.inf,np.inf,np.inf,np.inf,100,800,100,100,800,100))
    >>> popt, pcov = fit_multigauss_and_bgd(x, y, guess=guess, bounds=bounds, sigma=err)
    >>> assert np.allclose(p,popt,rtol=1e-4, atol=1e-5)
    >>> fit = multigauss_and_bgd(np.array([x_norm, x]), *popt)

    .. plot::

        import matplotlib.pyplot as plt
        import numpy as np
        from spectractor.tools import multigauss_and_bgd, fit_multigauss_and_bgd
        x = np.arange(600.,800.,1)
        x_norm = rescale_x_to_legendre(x)
        p = [20, 0, 0, 0, 20, 650, 3, 40, 750, 5]
        y = multigauss_and_bgd(np.array([x_norm, x]), *p)
        err = 0.1 * np.sqrt(y)
        guess = (10,0,0,0.1,10,640,2,20,750,7)
        bounds = ((-np.inf,-np.inf,-np.inf,-np.inf,1,600,1,1,600,1),(np.inf,np.inf,np.inf,np.inf,100,800,100,100,800,100))
        popt, pcov = fit_multigauss_and_bgd(x, y, guess=guess, bounds=bounds, sigma=err)
        fit = multigauss_and_bgd(np.array([x_norm, x]), *popt)
        fig = plt.figure()
        plt.errorbar(x,y,yerr=err,linestyle='None',label="data")
        plt.plot(x,fit,'r-',label="best fit")
        plt.plot(x,multigauss_and_bgd(np.array([x_norm, x]), *guess),'k--',label="guess")
        plt.legend()
        plt.show()
    """
    maxfev = 10000
    x_norm = rescale_x_to_legendre(x)
    popt, pcov = curve_fit(multigauss_and_bgd, np.array([x_norm, x]), y, p0=guess, bounds=bounds, maxfev=maxfev, sigma=sigma,
                           absolute_sigma=True, method='trf', xtol=1e-4, ftol=1e-4, verbose=0,
                           jac=multigauss_and_bgd_jacobian, x_scale='jac')
    # error = 0.1 * np.abs(guess) * np.ones_like(guess)
    # z = np.where(np.isclose(error,0.0,1e-6))
    # error[z] = 0.01
    # bounds = np.array(bounds)
    # if bounds.shape[0] == 2 and bounds.shape[1] > 2:
    #     bounds = bounds.T
    # guess = np.array(guess)
    #
    # def chisq_multigauss_and_bgd(params):
    #     if sigma is None:
    #         return np.nansum((multigauss_and_bgd(x, *params) - y)**2)
    #     else:
    #         return np.nansum(((multigauss_and_bgd(x, *params) - y)/sigma)**2)
    #
    # def chisq_multigauss_and_bgd_jac(params):
    #     diff = multigauss_and_bgd(x, *params) - y
    #     jac = multigauss_and_bgd_jacobian(x, *params)
    #     if sigma is None:
    #         return np.array([np.nansum(2 * jac[p] * diff) for p in range(len(params))])
    #     else:
    #         return np.array([np.nansum(2 * jac[p] * diff / (sigma*sigma)) for p in range(len(params))])
    #
    # fix = [False] * error.size
    # if fix_centroids:
    #     for k in range(parameters.CALIB_BGD_NPARAMS, len(fix), 3):
    #        fix[k+1] = True
    # # noinspection PyArgumentList
    # m = Minuit.from_array_func(fcn=chisq_multigauss_and_bgd, start=guess, error=error, errordef=1,
    #                            fix=fix, print_level=0, limit=bounds, grad=chisq_multigauss_and_bgd_jac)
    #
    # m.tol = 0.001
    # m.migrad()
    # try:
    #     pcov = m.np_covariance()
    # except:
    #     pcov = None
    # popt = m.np_values()
    return popt, pcov


# noinspection PyTupleAssignmentBalance
def fit_poly1d(x, y, order, w=None):
    """Fit a 1D polynomial function to data. Use np.polyfit.

    Parameters
    ----------
    x: array
        The x data values.
    y: array
        The y data values.
    order: int
        The degree of the polynomial function.
    w: array, optional
        Weights on the y data (default: None).

    Returns
    -------
    fit: array
        The best fitting parameter values.
    cov: 2D-array
        The covariance matrix
    model: array
        The best fitting profile

    Examples
    --------

    >>> x = np.arange(500., 1000., 1)
    >>> p = [3, 2, 1, 1]
    >>> y = np.polyval(p, x)
    >>> err = np.ones_like(y)
    >>> fit, cov, model = fit_poly1d(x, y, order=3)

    .. doctest::
        :hide:

        >>> assert np.all(np.isclose(p, fit, 1e-5))
        >>> assert np.all(np.isclose(model, y))
        >>> assert cov.shape == (4, 4)

    With uncertainties:

    >>> fit, cov2, model2 = fit_poly1d(x, y, order=3, w=err)

    .. doctest::
        :hide:

        >>> assert np.all(np.isclose(p, fit, 1e-5))

    >>> fit, cov3, model3 = fit_poly1d([0, 1], [1, 1], order=3, w=err)
    >>> print(fit)
    [0 0 0 0]
    """
    cov = np.array([])
    if len(x) > order:
        if w is None:
            fit, cov = np.polyfit(x, y, order, cov=True)
        else:
            fit, cov = np.polyfit(x, y, order, cov=True, w=w)
        model = np.polyval(fit, x)
    else:
        fit = np.array([0] * (order + 1))
        model = y
    return fit, cov, model


# noinspection PyTupleAssignmentBalance
def fit_poly1d_legendre(x, y, order, w=None):
    """Fit a 1D polynomial function to data using Legendre polynomial orthogonal basis.

    Parameters
    ----------
    x: array
        The x data values.
    y: array
        The y data values.
    order: int
        The degree of the polynomial function.
    w: array, optional
        Weights on the y data (default: None).

    Returns
    -------
    fit: array
        The best fitting parameter values.
    cov: 2D-array
        The covariance matrix
    model: array
        The best fitting profile

    Examples
    --------

    >>> x = np.arange(500., 1000., 1)
    >>> p = [-1e-6, -1e-4, 1, 1]
    >>> y = np.polyval(p, x)
    >>> err = np.ones_like(y)
    >>> fit, cov, model = fit_poly1d_legendre(x,y,order=3)
    >>> assert np.all(np.isclose(p,fit,3))
    >>> fit, cov2, model2 = fit_poly1d_legendre(x,y,order=3,w=err)
    >>> assert np.all(np.isclose(p,fit,3))
    >>> fit, cov3, model3 = fit_poly1d([0, 1], [1, 1], order=3, w=err)
    >>> print(fit)
    [0 0 0 0]

    .. plot::

        import matplotlib.pyplot as plt
        import numpy as np
        from spectractor.tools import fit_poly1d_legendre
        p = [-1e-6, -1e-4, 1, 1]
        x = np.arange(500., 1000., 1)
        y = np.polyval(p, x)
        err = np.ones_like(y)
        fit, cov2, model2 = fit_poly1d_legendre(x,y,order=3,w=err)
        plt.errorbar(x,y,yerr=err,fmt='ro')
        plt.plot(x,model2)
        plt.show()
    """
    cov = -1
    x_norm = rescale_x_to_legendre(x)
    if len(x) > order:
        fit, cov = np.polynomial.legendre.legfit(x_norm, y, deg=order, full=True, w=w)
        model = np.polynomial.legendre.legval(x_norm, fit)
    else:
        fit = np.array([0] * (order + 1))
        model = y
    return fit, cov, model


# noinspection PyTypeChecker,PyUnresolvedReferences
def fit_poly2d(x, y, z, order):
    """Fit a 2D polynomial function to data. Use astropy.modeling.

    Parameters
    ----------
    x: array
        The x data values.
    y: array
        The y data values.
    z: array
        The z data values.
    order: int
        The degree of the polynomial function.

    Returns
    -------
    model: Astropy model
        The best fitting astropy polynomial model

    Examples
    --------

    >>> x, y = np.mgrid[:50,:50]
    >>> z = x**2 + y**2 - 2*x*y
    >>> fit = fit_poly2d(x, y, z, order=2)

    .. doctest::
        :hide:

        >>> assert np.isclose(fit.c0_0.value, 0)
        >>> assert np.isclose(fit.c1_0.value, 0)
        >>> assert np.isclose(fit.c2_0.value, 1)
        >>> assert np.isclose(fit.c0_1.value, 0)
        >>> assert np.isclose(fit.c0_2.value, 1)
        >>> assert np.isclose(fit.c1_1.value, -2)
    """
    p_init = models.Polynomial2D(degree=order)
    fit_p = fitting.LevMarLSQFitter()
    with warnings.catch_warnings():
        # Ignore model linearity warning from the fitter
        warnings.simplefilter('ignore')
        p = fit_p(p_init, x, y, z)
        return p


def fit_poly1d_outlier_removal(x, y, order=2, sigma=3.0, niter=3):
    """Fit a 1D polynomial function to data. Use astropy.modeling.

    Parameters
    ----------
    x: array
        The x data values.
    y: array
        The y data values.
    order: int
        The degree of the polynomial function (default: 2).
    sigma: float
        Value of the sigma-clipping (default: 3.0).
    niter: int
        The number of iterations to converge (default: 3).

    Returns
    -------
    model: Astropy model
        The best fitting astropy model.
    outliers: array_like
        List of the outlier points.

    Examples
    --------

    >>> x = np.arange(500., 1000., 1)
    >>> p = [3,2,1,0]
    >>> y = np.polyval(p, x)
    >>> y[::10] = 0.
    >>> model, outliers = fit_poly1d_outlier_removal(x,y,order=3,sigma=3)
    >>> print('{:.2f}'.format(model.c0.value))
    0.00
    >>> print('{:.2f}'.format(model.c1.value))
    1.00
    >>> print('{:.2f}'.format(model.c2.value))
    2.00
    >>> print('{:.2f}'.format(model.c3.value))
    3.00

    """
    gg_init = models.Polynomial1D(order)
    gg_init.c1 = 0
    gg_init.c2 = 0
    fit = fitting.LinearLSQFitter()
    or_fit = fitting.FittingWithOutlierRemoval(fit, sigma_clip, niter=niter, sigma=sigma)
    # get fitted model and filtered data
    or_fitted_model, filtered_data = or_fit(gg_init, x, y)
    outliers = []  # not working
    """
    import matplotlib.pyplot as plt
    plt.figure(figsize=(8,5))
    plt.plot(x, y, 'gx', label="original data")
    plt.plot(x, gg_init(x), 'k.', label="guess")
    plt.plot(x, filtered_data, 'r+', label="filtered data")
    plt.plot(x, or_fitted_model(x), 'r--',
             label="model fitted w/ filtered data")
    plt.legend(loc=2, numpoints=1)
    if parameters.DISPLAY: plt.show()
    """
    return or_fitted_model, outliers


def fit_poly2d_outlier_removal(x, y, z, order=2, sigma=3.0, niter=30):
    """Fit a 2D polynomial function to data. Use astropy.modeling.

    Parameters
    ----------
    x: array
        The x data values.
    y: array
        The y data values.
    z: array
        The z data values.
    order: int
        The degree of the polynomial function (default: 2).
    sigma: float
        Value of the sigma-clipping (default: 3.0).
    niter: int
        The number of iterations to converge (default: 30).

    Returns
    -------
    model: Astropy model
        The best fitting astropy model.

    Examples
    --------

    >>> x, y = np.mgrid[:50,:50]
    >>> z = x**2 + y**2 - 2*x*y
    >>> z[::10,::10] = 0.
    >>> fit = fit_poly2d_outlier_removal(x,y,z,order=2,sigma=3)

    .. doctest::
        :hide:

        >>> assert np.isclose(fit.c0_0.value, 0)
        >>> assert np.isclose(fit.c1_0.value, 0)
        >>> assert np.isclose(fit.c2_0.value, 1)
        >>> assert np.isclose(fit.c0_1.value, 0)
        >>> assert np.isclose(fit.c0_2.value, 1)
        >>> assert np.isclose(fit.c1_1.value, -2)

    """
    my_logger = set_logger(__name__)
    gg_init = models.Polynomial2D(order)
    fit = fitting.LinearLSQFitter()
    or_fit = fitting.FittingWithOutlierRemoval(fit, sigma_clip, niter=niter, sigma=sigma)
    # get fitted model and filtered data
    or_fitted_model, filtered_data = or_fit(gg_init, x, y, z)
    my_logger.info(f'\n\t{or_fitted_model}')
    # my_logger.debug(f'\n\t{fit.fit_info}')
    return or_fitted_model


def tied_circular_gauss2d(g1):
    std = g1.x_stddev
    return std


def fit_gauss2d_outlier_removal(x, y, z, sigma=3.0, niter=3, guess=None, bounds=None, circular=False):
    """
    Fit an astropy Gaussian 2D model with parameters : amplitude, x_mean, y_mean, x_stddev, y_stddev, theta
    using outlier removal methods.

    Parameters
    ----------
    x: np.array
        2D array of the x coordinates from meshgrid.
    y: np.array
        2D array of the y coordinates from meshgrid.
    z: np.array
        the 2D array image.
    sigma: float
        value of sigma for the sigma rejection of outliers (default: 3)
    niter: int
        maximum number of iterations for the outlier detection (default: 3)
    guess: list, optional
        List containing a first guess for the PSF parameters (default: None).
    bounds: list, optional
        2D list containing bounds for the PSF parameters with format ((min,...), (max...)) (default: None)
    circular: bool, optional
        If True, force the Gaussian shape to be circular (default: False)

    Returns
    -------
    fitted_model: Fittable
        Astropy Gaussian2D model

    Examples
    --------

    >>> import numpy as np
    >>> import matplotlib.pyplot as plt
    >>> from astropy.modeling import models
    >>> X, Y = np.mgrid[:50,:50]
    >>> PSF = models.Gaussian2D()
    >>> p = (50, 25, 25, 5, 5, 0)
    >>> Z = PSF.evaluate(X, Y, *p)

    .. plot::

        import numpy as np
        import matplotlib.pyplot as plt
        from astropy.modeling import models
        X, Y = np.mgrid[:50,:50]
        PSF = models.Gaussian2D()
        p = (50, 25, 25, 5, 5, 0)
        Z = PSF.evaluate(X, Y, *p)
        plt.imshow(Z, origin='lower')
        plt.show()

    >>> guess = (45, 20, 20, 7, 7, 0)
    >>> bounds = ((1, 10, 10, 1, 1, -90), (100, 40, 40, 10, 10, 90))
    >>> fit = fit_gauss2d_outlier_removal(X, Y, Z, guess=guess, bounds=bounds, circular=True)
    >>> res = [getattr(fit, p).value for p in fit.param_names]
    >>> print(res)
    [50.0, 25.0, 25.0, 5.0, 5.0, 0.0]

    .. plot::

        import numpy as np
        import matplotlib.pyplot as plt
        from astropy.modeling import models
        from spectractor.tools import fit_gauss2d_outlier_removal
        X, Y = np.mgrid[:50,:50]
        PSF = models.Gaussian2D()
        p = (50, 25, 25, 5, 5, 0)
        Z = PSF.evaluate(X, Y, *p)
        guess = (45, 20, 20, 7, 7, 0)
        bounds = ((1, 10, 10, 1, 1, -90), (100, 40, 40, 10, 10, 90))
        fit = fit_gauss2d_outlier_removal(X, Y, Z, guess=guess, bounds=bounds, circular=True)
        plt.imshow(Z-fit(X, Y), origin='lower')
        plt.show()

    """
    my_logger = set_logger(__name__)
    gg_init = models.Gaussian2D()
    if guess is not None:
        for ip, p in enumerate(gg_init.param_names):
            getattr(gg_init, p).value = guess[ip]
    if bounds is not None:
        for ip, p in enumerate(gg_init.param_names):
            getattr(gg_init, p).min = bounds[0][ip]
            getattr(gg_init, p).max = bounds[1][ip]
    if circular:
        gg_init.y_stddev.tied = tied_circular_gauss2d
        gg_init.theta.fixed = True
    with warnings.catch_warnings():
        # Ignore model linearity warning from the fitter
        warnings.simplefilter('ignore')
        fit = fitting.LevMarLSQFitter()
        or_fit = fitting.FittingWithOutlierRemoval(fit, sigma_clip, niter=niter, sigma=sigma)
        # get fitted model and filtered data
        or_fitted_model, filtered_data = or_fit(gg_init, x, y, z)
        my_logger.info(f'\n\t{or_fitted_model}')
        # my_logger.debug(f'\n\t{fit.fit_info}')
        return or_fitted_model


def fit_moffat2d_outlier_removal(x, y, z, sigma=3.0, niter=3, guess=None, bounds=None):
    """
    Fit an astropy Moffat 2D model with parameters: amplitude, x_mean, y_mean, gamma, alpha
    using outlier removal methods.

    Parameters
    ----------
    x: np.array
        2D array of the x coordinates from meshgrid.
    y: np.array
        2D array of the y coordinates from meshgrid.
    z: np.array
        the 2D array image.
    sigma: float
        value of sigma for the sigma rejection of outliers (default: 3)
    niter: int
        maximum number of iterations for the outlier detection (default: 3)
    guess: list, optional
        List containing a first guess for the PSF parameters (default: None).
    bounds: list, optional
        2D list containing bounds for the PSF parameters with format ((min,...), (max...)) (default: None)

    Returns
    -------
    fitted_model: Fittable
        Astropy Moffat2D model

    Examples
    --------

    >>> import numpy as np
    >>> import matplotlib.pyplot as plt
    >>> from astropy.modeling import models
    >>> X, Y = np.mgrid[:100,:100]
    >>> PSF = models.Moffat2D()
    >>> p = (50, 50, 50, 5, 2)
    >>> Z = PSF.evaluate(X, Y, *p)

    .. plot::

        import numpy as np
        import matplotlib.pyplot as plt
        from astropy.modeling import models
        X, Y = np.mgrid[:100,:100]
        PSF = models.Moffat2D()
        p = (50, 50, 50, 5, 2)
        Z = PSF.evaluate(X, Y, *p)
        plt.imshow(Z, origin='loxer')
        plt.show()

    >>> guess = (45, 48, 52, 4, 2)
    >>> bounds = ((1, 10, 10, 1, 1), (100, 90, 90, 10, 10))
    >>> fit = fit_moffat2d_outlier_removal(X, Y, Z, guess=guess, bounds=bounds, niter=3)
    >>> res = [getattr(fit, p).value for p in fit.param_names]

    .. doctest::
        :hide:

        >>> assert(np.all(np.isclose(p, res, 1e-1)))

    .. plot::

        import numpy as np
        import matplotlib.pyplot as plt
        from astropy.modeling import models
        from spectractor.tools import fit_moffat2d_outlier_removal
        X, Y = np.mgrid[:100,:100]
        PSF = models.Moffat2D()
        p = (50, 50, 50, 5, 2)
        Z = PSF.evaluate(X, Y, *p)
        guess = (45, 48, 52, 4, 2)
        bounds = ((1, 10, 10, 1, 1), (100, 90, 90, 10, 10))
        fit = fit_moffat2d_outlier_removal(X, Y, Z, guess=guess, bounds=bounds, niter=3)
        plt.imshow(Z-fit(X, Y), origin='loxer')
        plt.show()
    """
    my_logger = set_logger(__name__)
    gg_init = models.Moffat2D()
    if guess is not None:
        for ip, p in enumerate(gg_init.param_names):
            getattr(gg_init, p).value = guess[ip]
    if bounds is not None:
        for ip, p in enumerate(gg_init.param_names):
            getattr(gg_init, p).min = bounds[0][ip]
            getattr(gg_init, p).max = bounds[1][ip]
    with warnings.catch_warnings():
        # Ignore model linearity warning from the fitter
        warnings.simplefilter('ignore')
        fit = fitting.LevMarLSQFitter()
        or_fit = fitting.FittingWithOutlierRemoval(fit, sigma_clip, niter=niter, sigma=sigma)
        # get fitted model and filtered data
        or_fitted_model, filtered_data = or_fit(gg_init, x, y, z)
        my_logger.info(f'\n\t{or_fitted_model}')
        # my_logger.debug(f'\n\t{fit.fit_info}')
        return or_fitted_model


def fit_moffat1d_outlier_removal(x, y, sigma=3.0, niter=3, guess=None, bounds=None):
    """
    Fit an astropy Moffat 1D model with parameters: amplitude, x_mean, gamma, alpha
    using outlier removal methods.

    Parameters
    ----------
    x: np.array
        1D array of the x coordinates from meshgrid.
    y: np.array
        the 1D array amplitudes.
    sigma: float
        value of sigma for the sigma rejection of outliers (default: 3)
    niter: int
        maximum number of iterations for the outlier detection (default: 3)
    guess: list, optional
        List containing a first guess for the PSF parameters (default: None).
    bounds: list, optional
        2D list containing bounds for the PSF parameters with format ((min,...), (max...)) (default: None)

    Returns
    -------
    fitted_model: Fittable
        Astropy Moffat1D model

    Examples
    --------

    >>> import numpy as np
    >>> import matplotlib.pyplot as plt
    >>> from astropy.modeling import models
    >>> X = np.arange(100)
    >>> PSF = models.Moffat1D()
    >>> p = (50, 50, 5, 2)
    >>> Y = PSF.evaluate(X, *p)

    .. plot::

        import numpy as np
        import matplotlib.pyplot as plt
        from astropy.modeling import models
        X = np.arange(100)
        PSF = models.Moffat1D()
        p = (50, 50, 5, 2)
        Y = PSF.evaluate(X, *p)
        plt.plot(X, Y)
        plt.show()

    >>> guess = (45, 48, 4, 2)
    >>> bounds = ((1, 10, 1, 1), (100, 90, 10, 10))
    >>> fit = fit_moffat1d_outlier_removal(X, Y, guess=guess, bounds=bounds, niter=3)
    >>> res = [getattr(fit, p).value for p in fit.param_names]

    .. doctest::
        :hide:

        >>> assert(np.all(np.isclose(p, res, 1e-6)))

    .. plot::

        import numpy as np
        import matplotlib.pyplot as plt
        from astropy.modeling import models
        from spectractor.tools import fit_moffat1d_outlier_removal
        X = np.arange(100)
        PSF = models.Moffat1D()
        p = (50, 50, 5, 2)
        Y = PSF.evaluate(X, *p)
        guess = (45, 48, 4, 2)
        bounds = ((1, 10, 1, 1), (100, 90, 10, 10))
        fit = fit_moffat1d_outlier_removal(X, Y, guess=guess, bounds=bounds, niter=3)
        plt.plot(X, Y-fit(X))
        plt.show()
    """
    my_logger = set_logger(__name__)
    gg_init = models.Moffat1D()
    if guess is not None:
        for ip, p in enumerate(gg_init.param_names):
            getattr(gg_init, p).value = guess[ip]
    if bounds is not None:
        for ip, p in enumerate(gg_init.param_names):
            getattr(gg_init, p).min = bounds[0][ip]
            getattr(gg_init, p).max = bounds[1][ip]
    with warnings.catch_warnings():
        # Ignore model linearity warning from the fitter
        warnings.simplefilter('ignore')
        fit = fitting.LevMarLSQFitter()
        or_fit = fitting.FittingWithOutlierRemoval(fit, sigma_clip, niter=niter, sigma=sigma)
        # get fitted model and filtered data
        or_fitted_model, filtered_data = or_fit(gg_init, x, y)
        my_logger.debug(f'\n\t{or_fitted_model}')
        # my_logger.debug(f'\n\t{fit.fit_info}')
        return or_fitted_model


def fit_moffat1d(x, y, guess=None, bounds=None):
    """Fit an astropy Moffat 1D model with parameters :
        amplitude, x_mean, gamma, alpha

    Parameters
    ----------
    x: np.array
        1D array of the x coordinates from meshgrid.
    y: np.array
        the 1D array amplitudes.
    guess: list, optional
        List containing a first guess for the PSF parameters (default: None).
    bounds: list, optional
        2D list containing bounds for the PSF parameters with format ((min,...), (max...)) (default: None)

    Returns
    -------
    fitted_model: Fittable
        Astropy Moffat1D model

    Examples
    --------

    >>> import numpy as np
    >>> import matplotlib.pyplot as plt
    >>> from astropy.modeling import models
    >>> X = np.arange(100)
    >>> PSF = models.Moffat1D()
    >>> p = (50, 50, 5, 2)
    >>> Y = PSF.evaluate(X, *p)

    .. plot::

        import numpy as np
        import matplotlib.pyplot as plt
        from astropy.modeling import models
        X = np.arange(100)
        PSF = models.Moffat1D()
        p = (50, 50, 5, 2)
        Y = PSF.evaluate(X, *p)
        plt.plot(X, Y)
        plt.show()

    >>> guess = (45, 48, 4, 2)
    >>> bounds = ((1, 10, 1, 1), (100, 90, 10, 10))
    >>> fit = fit_moffat1d(X, Y, guess=guess, bounds=bounds)
    >>> res = [getattr(fit, p).value for p in fit.param_names]
    >>> assert(np.all(np.isclose(p, res, 1e-6)))

    .. plot::

        import numpy as np
        import matplotlib.pyplot as plt
        from astropy.modeling import models
        from spectractor.tools import fit_moffat1d
        X = np.arange(100)
        PSF = models.Moffat1D()
        p = (50, 50, 5, 2)
        Y = PSF.evaluate(X, *p)
        guess = (45, 48, 4, 2)
        bounds = ((1, 10, 1, 1), (100, 90, 10, 10))
        fit = fit_moffat1d(X, Y, guess=guess, bounds=bounds)
        plt.plot(X, Y-fit(X))
        plt.show()
    """
    my_logger = set_logger(__name__)
    gg_init = models.Moffat1D()
    if guess is not None:
        for ip, p in enumerate(gg_init.param_names):
            getattr(gg_init, p).value = guess[ip]
    if bounds is not None:
        for ip, p in enumerate(gg_init.param_names):
            getattr(gg_init, p).min = bounds[0][ip]
            getattr(gg_init, p).max = bounds[1][ip]
    with warnings.catch_warnings():
        # Ignore model linearity warning from the fitter
        warnings.simplefilter('ignore')
        fit = fitting.LevMarLSQFitter()
        fitted_model = fit(gg_init, x, y)
        my_logger.info(f'\n\t{fitted_model}')
        # my_logger.debug(f'\n\t{fit.fit_info}')
        return fitted_model


def compute_fwhm(x, y, minimum=0, center=None, full_output=False, epsilon=1e-3):
    """
    Compute the full width half maximum of y(x) curve,
    using an interpolation of the data points and dichotomie method.

    Parameters
    ----------
    x: array_like
        The abscisse array.
    y: array_like
        The function array.
    minimum: float, optional
        The minimum reference from which to compyte half the height (default: 0).
    center: float, optional
        The center of the curve. If None, the weighted averageof the y(x) distribution is computed (default: None).
    full_output: bool, optional
        If True, half maximum, the edges of the curve and the curve center are given in output (default: False).
    epsilon: float, optional
        Dichotomie algorithm stop if difference is smaller than epsilon (default: 1e-3).

    Returns
    -------
    FWHM: float
        The full width half maximum of the curve.
    half: float, optional
        The half maximum value. Only if full_output=True.
    center: float, optional
        The y(x) center value. Only if full_output=True.
    left_edge: float, optional
        The left_edge value at half maximum. Only if full_output=True.
    right_edge: float, optional
        The right_edge value at half maximum. Only if full_output=True.

    Examples
    --------

    Gaussian example

    >>> x = np.arange(0, 100, 1)
    >>> stddev = 4
    >>> middle = 40
    >>> psf = gauss(x, 1, middle, stddev)
    >>> fwhm, half, center, a, b = compute_fwhm(x, psf, full_output=True)
    >>> print(f"{fwhm:.4f} {2.355*stddev:.4f} {center:.4f}")
    9.4329 9.4200 40.0000

    .. doctest::
        :hide:

        >>> assert np.isclose(fwhm, 2.355*stddev, atol=2e-1)
        >>> assert np.isclose(center, middle, atol=1e-3)

    .. plot ::

        import matplotlib.pyplot as plt
        import numpy as np
        from spectractor.tools import gauss, compute_fwhm
        x = np.arange(0, 100, 1)
        stddev = 4
        middle = 40
        psf = gauss(x, 1, middle, stddev)
        fwhm, half, center, a, b = compute_fwhm(x, psf, full_output=True)
        plt.figure()
        plt.plot(x, psf, label="function")
        plt.axvline(center, color="gray", label="center")
        plt.axvline(a, color="k", label="edges at half max")
        plt.axvline(b, color="k", label="edges at half max")
        plt.axhline(half, color="r", label="half max")
        plt.legend()
        plt.title(f"FWHM={fwhm:.3f}")
        plt.xlabel("x")
        plt.ylabel("y")
        plt.show()

    Defocused PSF example

    >>> from spectractor.extractor.psf import MoffatGauss
    >>> p = [2,40,40,4,2,-0.4,1,10]
    >>> psf = MoffatGauss(p)
    >>> fwhm, half, center, a, b = compute_fwhm(x, psf.evaluate(x), full_output=True)

    .. doctest::
        :hide:

        >>> assert np.isclose(fwhm, 7.05, atol=1e-2)
        >>> assert np.isclose(center, p[1], atol=1e-2)

    .. plot ::

        import matplotlib.pyplot as plt
        import numpy as np
        from spectractor.tools import gauss, compute_fwhm
        from spectractor.extractor.psf import MoffatGauss
        x = np.arange(0, 100, 1)
        p = [2,40,40,4,2,-0.4,1,10]
        psf = MoffatGauss(p)
        fwhm, half, center, a, b = compute_fwhm(x, psf.evaluate(x), full_output=True)
        plt.figure()
        plt.plot(x, psf.evaluate(x, p), label="function")
        plt.axvline(center, color="gray", label="center")
        plt.axvline(a, color="k", label="edges at half max")
        plt.axvline(b, color="k", label="edges at half max")
        plt.axhline(half, color="r", label="half max")
        plt.legend()
        plt.title(f"FWHM={fwhm:.3f}")
        plt.xlabel("x")
        plt.ylabel("y")
        plt.show()
    """
    if y.ndim > 1:
        # TODO: implement fwhm for 2D curves
        return -1
    interp = interp1d(x, y, kind="linear", bounds_error=False, fill_value="extrapolate")
    maximum = np.max(y) - minimum
    imax = np.argmax(y)
    a = x[imax + np.argmin(np.abs(y[imax:] - 0.9 * maximum))]
    b = x[imax + np.argmin(np.abs(y[imax:] - 0.1 * maximum))]

    def eq(xx):
        return interp(xx) - 0.5 * maximum

    res = dichotomie(eq, a, b, epsilon)
    if center is None:
        center = np.average(x, weights=y)
    fwhm = abs(2 * (res - center))
    if not full_output:
        return fwhm
    else:
        return fwhm, 0.5 * maximum, center, res, center - abs(res - center)


def compute_integral(x, y, bounds=None):
    """
    Compute the integral of an y(x) curve. The curve is interpolated and extrapolated with cubic splines.
    If not provided, bounds are set to the x array edges.

    Parameters
    ----------
    x: array_like
        The abscisse array.
    y: array_like
        The function array.
    bounds: array_like, optional
        The bounds of the integral. If None, the edges of thex array are taken (default bounds=None).

    Returns
    -------
    result: float
        The integral of the PSF model.

    Examples
    --------

    Gaussian example

    .. doctest::

        >>> x = np.arange(0, 100, 1)
        >>> stddev = 4
        >>> middle = 40
        >>> psf = gauss(x, 1/(stddev*np.sqrt(2*np.pi)), middle, stddev)
        >>> integral = compute_integral(x, psf)
        >>> print(f"{integral:.6f}")
        1.000000

    Defocused PSF example

    .. doctest::

        >>> from spectractor.extractor.psf import MoffatGauss
        >>> p = [2,30,30,4,2,-0.5,1,10]
        >>> psf = MoffatGauss(p)
        >>> integral = compute_integral(x, psf.evaluate(x))
        >>> assert np.isclose(integral, p[0], atol=1e-2)

    """
    if bounds is None:
        bounds = (np.min(x), np.max(x))
    interp = interp1d(x, y, kind="cubic", bounds_error=False, fill_value="extrapolate")
    integral = quad(interp, bounds[0], bounds[1], limit=200)
    return integral[0]


def find_nearest(array, value):
    """Find the nearest index and value in an array.

    Parameters
    ----------
    array: array
        The array to inspect.
    value: float
        The value to look for.

    Returns
    -------
    index: int
        The array index of the nearest value close to *value*
    val: float
        The value fo the array at index.

    Examples
    --------
    >>> x = np.arange(0.,10.)
    >>> idx, val = find_nearest(x, 3.3)
    >>> print(idx, val)
    3 3.0
    """
    idx = (np.abs(array - value)).argmin()
    return idx, array[idx]


def ensure_dir(directory_name):
    """Ensure that *directory_name* directory exists. If not, create it.

    Parameters
    ----------
    directory_name: str
        The directory name.

    Examples
    --------
    >>> ensure_dir('tests')
    >>> os.path.exists('tests')
    True
    >>> ensure_dir('tests/mytest')
    >>> os.path.exists('tests/mytest')
    True
    >>> os.rmdir('./tests/mytest')
    """
    if not os.path.exists(directory_name):
        os.makedirs(directory_name)


def weighted_avg_and_std(values, weights):
    """
    Return the weighted average and standard deviation.

    values, weights -- Numpy ndarrays with the same shape.

    For example for the PSF

    x=pixel number
    y=Intensity in pixel

    values-x
    weights=y=f(x)

    """
    average = np.average(values, weights=weights)
    variance = np.average((values - average) ** 2, weights=weights)  # Fast and numerically precise
    return average, np.sqrt(variance)


def hessian_and_theta(data, margin_cut=1):
    # Check for unannounced API change on hessian_matrix in scikit-image>=0.20
    # See https://github.com/scikit-image/scikit-image/pull/6624
    global _SCIKIT_IMAGE_NEW_HESSIAN

    if _SCIKIT_IMAGE_NEW_HESSIAN is None:
        from importlib import metadata
        import packaging

        vers = packaging.version.parse(metadata.version("scikit-image"))
        if vers < packaging.version.parse("0.20.0"):
            _SCIKIT_IMAGE_NEW_HESSIAN = False
        else:
            _SCIKIT_IMAGE_NEW_HESSIAN = True

    # compute hessian matrices on the image
    order = "xy" if _SCIKIT_IMAGE_NEW_HESSIAN else "rc"
    Hxx, Hxy, Hyy = hessian_matrix(data, sigma=3, order=order, use_gaussian_derivatives=False)
    lambda_plus = 0.5 * ((Hxx + Hyy) + np.sqrt((Hxx - Hyy) ** 2 + 4 * Hxy * Hxy))
    lambda_minus = 0.5 * ((Hxx + Hyy) - np.sqrt((Hxx - Hyy) ** 2 + 4 * Hxy * Hxy))
    theta = 0.5 * np.arctan2(2 * Hxy, Hxx - Hyy) * 180 / np.pi
    # remove the margins
    lambda_minus = lambda_minus[margin_cut:-margin_cut, margin_cut:-margin_cut]
    lambda_plus = lambda_plus[margin_cut:-margin_cut, margin_cut:-margin_cut]
    theta = theta[margin_cut:-margin_cut, margin_cut:-margin_cut]
    return lambda_plus, lambda_minus, theta


def filter_stars_from_bgd(data, margin_cut=1):
    lambda_plus, lambda_minus, theta = hessian_and_theta(np.copy(data), margin_cut=margin_cut)
    # thresholds
    lambda_threshold = np.median(lambda_minus) - 2 * np.std(lambda_minus)
    mask = np.where(lambda_minus < lambda_threshold)
    data[mask] = np.nan
    return data


def fftconvolve_gaussian(array, reso):
    """Convolve an 1D or 2D array with a Gaussian profile of given standard deviation.

    Parameters
    ----------
    array: array
        The array to convolve.
    reso: float
        The standard deviation of the Gaussian profile.

    Returns
    -------
    convolved: array
        The convolved array, same size and shape as input.

    Examples
    --------
    >>> array = np.ones(100)
    >>> output = fftconvolve_gaussian(array, 3)
    >>> print(output[:3])
    [0.5        0.63114657 0.74850168]
    >>> array = np.ones((100, 100))
    >>> output = fftconvolve_gaussian(array, 3)
    >>> print(output[0][:3])
    [0.5        0.63114657 0.74850168]
    >>> array = np.ones((100, 100, 100))
    >>> output = fftconvolve_gaussian(array, 3)
    """
    my_logger = set_logger(__name__)
    if array.ndim == 2:
        kernel = gaussian(array.shape[1], reso)
        kernel /= np.sum(kernel)
        for i in range(array.shape[0]):
            array[i] = fftconvolve(array[i], kernel, mode='same')
    elif array.ndim == 1:
        kernel = gaussian(array.size, reso)
        kernel /= np.sum(kernel)
        array = fftconvolve(array, kernel, mode='same')
    else:
        my_logger.error(f'\n\tArray dimension must be 1 or 2. Here I have array.ndim={array.ndim}.')
    return array


def mask_cosmics(data, maxiter=3, sigma_clip=5, border_mode='mirror', convolve_kernel_size=3):
    """Simple method to mask cosmic rays, inspired from L.A. Cosmic algorithm.

    Parameters
    ----------
    data
    maxiter
    border_mode

    Returns
    -------
    mask: np.ndarray

    Examples
    --------
<<<<<<< HEAD
    >>> from spectractor.extractor.spectrum import Spectrum
    >>> spec = Spectrum("/Users/jneveu/Downloads/test_auxtel_spectrum.fits")
    >>> cr_mask = mask_cosmics(spec.spectrogram_residuals.reshape((-1,spec.spectrogram_Nx)))
=======
    >>> data = np.zeros((50, 100))
    >>> data[20, 50:60] = 1
    >>> cr_mask = mask_cosmics(data, maxiter=3, convolve_kernel_size=0)
    >>> fig = plt.figure()
    >>> _ = plt.imshow(cr_mask, cmap='gray', aspect='auto', origin='lower')
    >>> plt.show()
    >>> assert np.sum(data) == np.sum(cr_mask)
>>>>>>> df0dbfa5

    """
    from astropy.nddata import block_reduce, block_replicate
    from scipy import ndimage
    block_size = 2.0
    kernel = np.array([[0.0, -1.0, 0.0], [-1.0, 4.0, -1.0], [0.0, -1.0, 0.0]])

    clean_data = data.copy()
    final_crmask = np.zeros(data.shape, dtype=bool)

    for iteration in range(maxiter):
        sampled_img = block_replicate(clean_data, block_size)
        convolved_img = ndimage.convolve(sampled_img, kernel,
                                     mode=border_mode)  #.clip(min=0.0)
        laplacian_img = block_reduce(convolved_img, block_size)

        final_crmask[laplacian_img > 5*np.nanstd(laplacian_img)] = True
        clean_data[final_crmask] = np.nan

    if convolve_kernel_size > 0:
        final_crmask = fftconvolve(final_crmask,
                               np.ones((convolve_kernel_size, convolve_kernel_size), dtype=int),
                               mode='same').astype(int)
    return final_crmask.astype(bool)
<<<<<<< HEAD
    
=======

>>>>>>> df0dbfa5

def formatting_numbers(value, error_high, error_low, std=None, label=None):
    """Format a physical value and its uncertainties. Round the uncertainties
    to the first significant digit, and do the same for the physical value.

    Parameters
    ----------
    value: float
        The physical value.
    error_high: float
        Upper uncertainty.
    error_low: float
        Lower uncertainty
    std: float, optional
        The RMS of the physical parameter (default: None).
    label: str, optional
        The name of the physical parameter to output (default: None).

    Returns
    -------
    text: tuple
        The formatted output strings inside a tuple.

    Examples
    --------
    >>> formatting_numbers(3., 0.789, 0.500, std=0.45, label='test')
    ('test', '3.0', '0.8', '0.5', '0.5')
    >>> formatting_numbers(3., 0.07, 0.008, std=0.03, label='test')
    ('test', '3.000', '0.07', '0.008', '0.03')
    >>> formatting_numbers(3240., 0.2, 0.4, std=0.3)
    ('3240.0', '0.2', '0.4', '0.3')
    >>> formatting_numbers(3240., 230, 420, std=330)
    ('3240', '230', '420', '330')
    >>> formatting_numbers(0, 0.008, 0.04, std=0.03)
    ('0.000', '0.008', '0.040', '0.030')
    >>> formatting_numbers(-55, 0.008, 0.04, std=0.03)
    ('-55.000', '0.008', '0.04', '0.03')
    """
    str_std = ""
    out = []
    if label is not None:
        out.append(label)
    power10 = min(int(floor(np.log10(np.abs(error_high)))), int(floor(np.log10(np.abs(error_low)))))
    if np.isclose(0.0, float("%.*f" % (abs(power10), value))):
        str_value = "%.*f" % (abs(power10), 0)
        str_error_high = "%.*f" % (abs(power10), error_high)
        str_error_low = "%.*f" % (abs(power10), error_low)
        if std is not None:
            str_std = "%.*f" % (abs(power10), std)
    elif power10 > 0:
        str_value = f"{value:.0f}"
        str_error_high = f"{error_high:.0f}"
        str_error_low = f"{error_low:.0f}"
        if std is not None:
            str_std = f"{std:.0f}"
    else:
        if int(floor(np.log10(np.abs(error_high)))) == int(floor(np.log10(np.abs(error_low)))):
            str_value = "%.*f" % (abs(power10), value)
            str_error_high = f"{error_high:.1g}"
            str_error_low = f"{error_low:.1g}"
            if std is not None:
                str_std = f"{std:.1g}"
        elif int(floor(np.log10(np.abs(error_high)))) > int(floor(np.log10(np.abs(error_low)))):
            str_value = "%.*f" % (abs(power10), value)
            str_error_high = f"{error_high:.2g}"
            str_error_low = f"{error_low:.1g}"
            if std is not None:
                str_std = f"{std:.2g}"
        else:
            str_value = "%.*f" % (abs(power10), value)
            str_error_high = f"{error_high:.1g}"
            str_error_low = f"{error_low:.2g}"
            if std is not None:
                str_std = f"{std:.2g}"
    out += [str_value, str_error_high]
    # if not np.isclose(error_high, error_low):
    out += [str_error_low]
    if std is not None:
        out += [str_std]
    out = tuple(out)
    return out


def pixel_rotation(x, y, theta, x0=0, y0=0):
    """Rotate a 2D vector (x,y) of an angle theta clockwise.

    Parameters
    ----------
    x: float
        x coordinate
    y: float
        y coordinate
    theta: float
        angle in radians
    x0: float, optional
        x position of the center of rotation (default: 0)
    y0: float, optional
        y position of the center of rotation (default: 0)

    Returns
    -------
    u: float
        rotated x coordinate
    v: float
        rotated y coordinate

    Examples
    --------
    >>> pixel_rotation(0, 0, 45)
    (0.0, 0.0)
    >>> u, v = pixel_rotation(1, 0, np.pi/4)

    .. doctest::
        :hide:

        >>> assert np.isclose(u, 1/np.sqrt(2))
        >>> assert np.isclose(v, -1/np.sqrt(2))
        >>> u, v = pixel_rotation(1, 2, -np.pi/2, x0=1, y0=0)
        >>> assert np.isclose(u, -2)
        >>> assert np.isclose(v, 0)
    """
    u = np.cos(theta) * (x - x0) + np.sin(theta) * (y - y0)
    v = -np.sin(theta) * (x - x0) + np.cos(theta) * (y - y0)
    return u, v


def detect_peaks(image):
    """
    Takes an image and detect the peaks using the local maximum filter.
    Returns a boolean mask of the peaks (i.e. 1 when
    the pixel's value is the neighborhood maximum, 0 otherwise).
    Only positive peaks are detected (take absolute value or negative value of the
    image to detect the negative ones).

    Parameters
    ----------
    image: array_like
        The image 2D array.

    Returns
    -------
    detected_peaks: array_like
        Boolean maskof the peaks.

    Examples
    --------
    >>> im = np.zeros((50,50))
    >>> im[4,6] = 2
    >>> im[10,20] = -3
    >>> im[49,49] = 1
    >>> detected_peaks = detect_peaks(im)

    .. doctest::
        :hide:

        >>> assert detected_peaks[4,6]
        >>> assert not detected_peaks[10,20]
        >>> assert detected_peaks[49,49]
    """

    # define an 8-connected neighborhood
    neighborhood = generate_binary_structure(2, 2)

    # apply the local maximum filter; all pixel of maximal value
    # in their neighborhood are set to 1
    local_max = maximum_filter(image, footprint=neighborhood) == image
    # local_max is a mask that contains the peaks we are
    # looking for, but also the background.
    # In order to isolate the peaks we must remove the background from the mask.

    # we create the mask of the background
    background = (image == 0)

    # a little technicality: we must erode the background in order to
    # successfully subtract it form local_max, otherwise a line will
    # appear along the background border (artifact of the local maximum filter)
    eroded_background = binary_erosion(background, structure=neighborhood, border_value=50)

    # we obtain the final mask, containing only peaks,
    # by removing the background from the local_max mask (xor operation)
    detected_peaks = local_max ^ eroded_background

    return detected_peaks


def clean_target_spikes(data, saturation):  # pragma: no cover
    saturated_pixels = np.where(data > saturation)
    data[saturated_pixels] = saturation
    NY, NX = data.shape
    delta = len(saturated_pixels[0])
    while delta > 0:
        delta = len(saturated_pixels[0])
        grady, gradx = np.gradient(data)
        for iy in range(1, NY - 1):
            for ix in range(1, NX - 1):
                # if grady[iy,ix]  > 0.8*np.max(grady) :
                #    data[iy,ix] = data[iy-1,ix]
                # if grady[iy,ix]  < 0.8*np.min(grady) :
                #    data[iy,ix] = data[iy+1,ix]
                if gradx[iy, ix] > 0.8 * np.max(gradx):
                    data[iy, ix] = data[iy, ix - 1]
                if gradx[iy, ix] < 0.8 * np.min(gradx):
                    data[iy, ix] = data[iy, ix + 1]
        saturated_pixels = np.where(data >= saturation)
        delta = delta - len(saturated_pixels[0])
    return data


def plot_image_simple(ax, data, scale="lin", title="", units="Image units", cmap=None, mask=None,
                      target_pixcoords=None, vmin=None, vmax=None, aspect=None, cax=None):
    """Simple function to plot a spectrum with error bars and labels.

    Parameters
    ----------
    ax: Axes
        Axes instance to make the plot
    data: array_like
        The image data 2D array.
    scale: str
        Scaling of the image (choose between: lin, log or log10, symlog) (default: lin)
    title: str
        Title of the image (default: "")
    units: str
        Units of the image to be written in the color bar label (default: "Image units")
    cmap: colormap
        Color map label (default: None)
    mask: array_like
        Mask array (default: None)
    target_pixcoords: array_like, optional
        2D array giving the (x,y) coordinates of the targets on the image: add a scatter plot (default: None)
    vmin: float
        Minimum value of the image (default: None)
    vmax: float
        Maximum value of the image (default: None)
    aspect: str
        Aspect keyword to be passed to imshow (default: None)
    cax: Axes, optional
        Color bar axes if necessary (default: None).

    Examples
    --------

    .. plot::
        :include-source:

        >>> import matplotlib.pyplot as plt
        >>> from spectractor.extractor.images import Image
        >>> from spectractor import parameters
        >>> from spectractor.tools import plot_image_simple
        >>> f, ax = plt.subplots(1,1)
        >>> im = Image('tests/data/reduc_20170605_028.fits', config="./config/ctio.ini")
        >>> plot_image_simple(ax, im.data, scale="symlog", units="ADU", target_pixcoords=(815,580),
        ...                     title="tests/data/reduc_20170605_028.fits")
        >>> if parameters.DISPLAY: plt.show()
    """
    if cmap is not None and isinstance(cmap, str):
        colormap = copy.copy(cm.get_cmap(cmap))
    elif isinstance(cmap, matplotlib.colors.Colormap):
        colormap = cmap
    else:
        colormap = copy.copy(cm.get_cmap('viridis'))
    cmap_nan = copy.copy(colormap)
    cmap_nan.set_bad(color='lightgrey')

    data = np.copy(data)
    if mask is not None:
        data[mask] = np.nan
    if scale == "log" or scale == "log10":
        # removes the zeros and negative pixels first
        zeros = np.where(data <= 0)
        min_noz = np.min(data[np.where(data > 0)])
        data[zeros] = min_noz
        # apply log
        # data = np.log10(data)
    if scale == "log10" or scale == "log":
        norm = matplotlib.colors.LogNorm(vmin=vmin, vmax=vmax)
    elif scale == "symlog":
        norm = matplotlib.colors.SymLogNorm(vmin=vmin, vmax=vmax, linthresh=10, base=10)
    else:
        norm = matplotlib.colors.Normalize(vmin=vmin, vmax=vmax)
    im = ax.imshow(data, origin='lower', cmap=cmap, norm=norm, aspect=aspect, interpolation="none")
    ax.grid(color='silver', ls='solid')
    ax.grid(True)
    ax.set_xlabel(parameters.PLOT_XLABEL)
    ax.set_ylabel(parameters.PLOT_YLABEL)
    cb = plt.colorbar(im, ax=ax, cax=cax)
    if scale == "lin":
        cb.formatter.set_powerlimits((0, 0))
        cb.locator = MaxNLocator(7, prune=None)
        cb.update_ticks()
        cb.set_label(f'{units}')  # ,fontsize=16)
    else:
        cb.set_label(f'{units} ({scale} scale)')  # ,fontsize=16)
    if title != "":
        ax.set_title(title)
    if target_pixcoords is not None:
        ax.scatter(target_pixcoords[0], target_pixcoords[1], marker='o', s=100, edgecolors='k', facecolors='none',
                   label='Target', linewidth=2)


def plot_spectrum_simple(ax, lambdas, data, data_err=None, xlim=None, color='r', linestyle='none', lw=2, label='',
                         title='', units='', marker='o'):
    """Simple function to plot a spectrum with error bars and labels.

    Parameters
    ----------
    ax: Axes
        Axes instance to make the plot.
    lambdas: array
        The wavelengths array.
    data: array
        The spectrum data array.
    data_err: array, optional
        The spectrum uncertainty array (default: None).
    xlim: list, optional
        List of minimum and maximum abscisses (default: None).
    color: str, optional
        String for the color of the spectrum (default: 'r').
    linestyle: str, optional
        String for the linestyle of the spectrum (default: 'none').
    lw: int, optional
        Integer for line width (default: 2).
    marker: str, optional
        Character for marker style (default: 'o').
    label: str, optional
        String label for the plot legend (default: '').
    title: str, optional
        String label for the plot title (default: '').
    units: str, optional
        String label for the plot units (default: '').


    Examples
    --------

    .. plot::
        :include-source:

        >>> import matplotlib.pyplot as plt
        >>> from spectractor.extractor.spectrum import Spectrum
        >>> from spectractor import parameters
        >>> from spectractor.tools import plot_spectrum_simple
        >>> f, ax = plt.subplots(1,1)
        >>> s = Spectrum(file_name='tests/data/reduc_20170530_134_spectrum.fits')
        >>> plot_spectrum_simple(ax, s.lambdas, s.data, data_err=s.err, xlim=None, color='r', label='test')
        >>> if parameters.DISPLAY: plt.show()
    """
    xs = lambdas
    if xs is None:
        xs = np.arange(data.size)
    if data_err is not None:
        ax.errorbar(xs, data, yerr=data_err, color=color, marker=marker, lw=lw, label=label,
                    zorder=0, markersize=2, linestyle=linestyle)
    else:
        ax.plot(xs, data, color=color, lw=lw, label=label, linestyle=linestyle)
    ax.grid(True)
    if xlim is None and lambdas is not None:
        xlim = [parameters.LAMBDA_MIN, parameters.LAMBDA_MAX]
    ax.set_xlim(xlim)
    try:
        ax.set_ylim(0., np.nanmax(data[np.logical_and(xs > xlim[0], xs < xlim[1])]) * 1.2)
    except ValueError:
        pass
    if lambdas is not None:
        ax.set_xlabel(r'$\lambda$ [nm]')
    else:
        ax.set_xlabel('X [pixels]')
    if units != '':
        ax.set_ylabel(f'Flux [{units}]')
    else:
        ax.set_ylabel(f'Flux')
    if title != '':
        ax.set_title(title)


def plot_compass_simple(ax, parallactic_angle=None, arrow_size=0.1, origin=[0.15, 0.15]):
    """Plot small (N,W) compass, and optionally zenith direction.

    Parameters
    ----------
    ax: Axes
        Axes instance to make the plot.
    parallactic_angle: float, optional
        Value is the parallactic angle with respect to North eastward and plot the zenith direction (default: None).
    arrow_size: float, optional
        Length of the arrow as a fraction of axe sizes (default: 0.1)
    origin: array_like, optional
        (x0, y0) position of the compass as axes fraction (default: [0.15, 0.15]).

    Examples
    --------

    >>> from spectractor.extractor.images import Image
    >>> from spectractor import parameters
    >>> from spectractor.tools import plot_image_simple, plot_compass_simple
    >>> f, ax = plt.subplots(1,1)
    >>> im = Image('tests/data/reduc_20170605_028.fits', config="./config/ctio.ini")
    >>> plot_image_simple(ax, im.data, scale="symlog", units="ADU", target_pixcoords=(750,700),
    ...                   title='tests/data/reduc_20170530_134.fits')
    >>> plot_compass_simple(ax, im.parallactic_angle)
    >>> if parameters.DISPLAY: plt.show()

    """
    # North arrow
    N_arrow = [0, arrow_size]
    N_xy = np.asarray(flip_and_rotate_radec_vector_to_xy_vector(N_arrow[0], N_arrow[1],
                                                                camera_angle=parameters.OBS_CAMERA_ROTATION,
                                                                flip_ra_sign=parameters.OBS_CAMERA_RA_FLIP_SIGN,
                                                                flip_dec_sign=parameters.OBS_CAMERA_DEC_FLIP_SIGN))
    ax.annotate("N", xy=origin, xycoords='axes fraction', xytext=N_xy + origin, textcoords='axes fraction',
                arrowprops=dict(arrowstyle="<|-", fc="yellow", ec="yellow"), color="yellow",
                horizontalalignment='center', verticalalignment='center')
    # West arrow
    W_arrow = [arrow_size, 0]
    W_xy = np.asarray(flip_and_rotate_radec_vector_to_xy_vector(W_arrow[0], W_arrow[1],
                                                                camera_angle=parameters.OBS_CAMERA_ROTATION,
                                                                flip_ra_sign=parameters.OBS_CAMERA_RA_FLIP_SIGN,
                                                                flip_dec_sign=parameters.OBS_CAMERA_DEC_FLIP_SIGN))
    ax.annotate("W", xy=origin, xycoords='axes fraction', xytext=W_xy + origin, textcoords='axes fraction',
                arrowprops=dict(arrowstyle="<|-", fc="yellow", ec="yellow"), color="yellow",
                horizontalalignment='center', verticalalignment='center')
    # Central dot
    xmin, xmax = ax.get_xlim()
    ymin, ymax = ax.get_ylim()
    ax.scatter(origin[0] * xmax, origin[1] * ymax, color="yellow", s=20)
    # Zenith direction
    if parallactic_angle is not None:
        p_arrow = [0, arrow_size]  # angle with respect to North in RADEC counterclockwise
        angle = parameters.OBS_CAMERA_ROTATION + parameters.OBS_CAMERA_RA_FLIP_SIGN * parallactic_angle
        p_xy = np.asarray(flip_and_rotate_radec_vector_to_xy_vector(p_arrow[0], p_arrow[1],
                                                                    camera_angle=angle,
                                                                    flip_ra_sign=parameters.OBS_CAMERA_RA_FLIP_SIGN,
                                                                    flip_dec_sign=parameters.OBS_CAMERA_DEC_FLIP_SIGN))
        ax.annotate("Z", xy=origin, xycoords='axes fraction', xytext=p_xy + origin, textcoords='axes fraction',
                    arrowprops=dict(arrowstyle="<|-", fc="lightgreen", ec="lightgreen"), color="lightgreen",
                    horizontalalignment='center', verticalalignment='center')


def plot_table_in_axis(ax, table):
    def getRoundedValues(df):
        toReturn = []
        rows = [r for r in df.values]

        for row in rows:
            rowItems = []
            for itemNum, item in enumerate(row):
                if itemNum == 0:
                    rowItems.append(str(item))
                else:
                    assert isinstance(item, float)
                    rowItems.append(f'{item:.4}')
            toReturn.append(rowItems)
        return toReturn

    def getColumnNames(df):
        headerRow = [headerRowMap[col] for col in df.columns]
        return headerRow

    headerRowMap = {
        'Line': 'Line',
        'Tabulated': 'Tabulated\n(nm)',
        'Detected': 'Detected\n(nm)',
        'Shift': 'Shift\n(nm)',
        'Err': 'Err\n(nm)',
        'FWHM': 'FWHM\n(nm)',
        'Amplitude': 'Amplitude',
        'SNR': 'SNR',
        'Chisq': r'${\chi}^2$',
        'Eqwidth_mod': 'Eq. Width\n(model)',
        'Eqwidth_data': 'Eq. Width\n(data)',
    }

    # Hide the axes
    ax.axis('off')

    table.convert_bytestring_to_unicode()
    df = table.to_pandas()

    # Create a table
    table_data = ax.table(cellText=getRoundedValues(df),
                          colLabels=getColumnNames(df),
                          cellLoc='left',
                          loc='center',
                          edges='horizontal')

    # Style the table
    table_data.auto_set_font_size(False)
    table_data.set_fontsize(10)
    table_data.scale(1.5, 1.1)  # Adjust the table size if needed

    # Set header row height to be double the default height
    header_cells = table_data.get_celld()
    for key, cell in header_cells.items():
        cell.set_text_props(fontfamily='serif', fontsize=10)
        if key[0] == 0:
            cell.set_text_props(weight='bold')
            cell.set_height(0.15)  # Adjust the height as needed
        if key[1] == 0:  # First column
            if key[0] == 0:  # first line of first column
                continue
            cell.set_text_props(fontstyle='italic', fontfamily='serif', fontsize=11)
            cell._text.set_horizontalalignment('left')


def load_fits(file_name, hdu_index=0):
    """Generic function to load a FITS file.

    Parameters
    ----------
    file_name: str
        The FITS file name.
    hdu_index: int, str, optional
        The HDU index in the file (default: 0).

    Returns
    -------
    header: fits.Header
        Header of the FITS file.
    data: np.array
        The data array.

    Examples
    --------
    >>> header, data = load_fits("./tests/data/reduc_20170530_134.fits")
    >>> header["DATE-OBS"]
    '2017-05-31T02:53:52.356'
    >>> data.shape
    (2048, 2048)

    """
    with fits.open(file_name) as hdu_list:
        header = hdu_list[hdu_index].header
        data = hdu_list[hdu_index].data
    return header, data


def save_fits(file_name, header, data, overwrite=False):
    """Generic function to save a FITS file.

    Parameters
    ----------
    file_name: str
        The FITS file name.
    header: fits.Header
        Header of the FITS file.
    data: np.array
        The data array.
    overwrite: bool, optional
        If True and the file already exists, it is overwritten (default: False).

    Examples
    --------

    >>> header, data = load_fits("./tests/data/reduc_20170530_134.fits")
    >>> save_fits("./outputs/save_fits_test.fits", header, data, overwrite=True)
    >>> assert os.path.isfile("./outputs/save_fits_test.fits")

    .. doctest:
        :hide:

        >>> os.remove("./outputs/save_fits_test.fits")

    """
    hdu = fits.PrimaryHDU()
    hdu.header = header
    hdu.data = data
    output_directory = '/'.join(file_name.split('/')[:-1])
    ensure_dir(output_directory)
    hdu.writeto(file_name, overwrite=overwrite)


def dichotomie(f, a, b, epsilon):
    """
    Dichotomie method to find a function root.

    Parameters
    ----------
    f: callable
        The function
    a: float
        Left bound to the expected root
    b: float
        Right bound to the expected root
    epsilon: float
        Precision

    Returns
    -------
    root: float
        The root of the function.

    Examples
    --------

    Search for the Gaussian FWHM:

    >>> p = [1,0,1]
    >>> xx = np.arange(-10,10,0.1)
    >>> PSF = gauss(xx, *p)
    >>> def eq(x):
    ...     return np.interp(x, xx, PSF) - 0.5
    >>> root = dichotomie(eq, 0, 10, 1e-6)
    >>> assert np.isclose(2*root, 2.355*p[2], 1e-3)
    """
    x = 0.5 * (a + b)
    N = 1
    while b - a > epsilon and N < 100:
        x = 0.5 * (a + b)
        if f(x) * f(a) > 0:
            a = x
        else:
            b = x
        N += 1
    return x


def wavelength_to_rgb(wavelength, gamma=0.8):
    """ taken from http://www.noah.org/wiki/Wavelength_to_RGB_in_Python
    This converts a given wavelength of light to an
    approximate RGB color value. The wavelength must be given
    in nanometers in the range from 380 nm through 750 nm
    (789 THz through 400 THz).

    Based on code by Dan Bruton
    http://www.physics.sfasu.edu/astro/color/spectra.html
    Additionally alpha value set to 0.5 outside range
    """
    wavelength = float(wavelength)
    if 380 <= wavelength <= 750:
        A = 1.
    else:
        A = 0.5
    if wavelength < 380:
        wavelength = 380.
    if wavelength > 750:
        wavelength = 750.
    if 380 <= wavelength <= 440:
        attenuation = 0.3 + 0.7 * (wavelength - 380) / (440 - 380)
        R = ((-(wavelength - 440) / (440 - 380)) * attenuation) ** gamma
        G = 0.0
        B = (1.0 * attenuation) ** gamma
    elif 440 <= wavelength <= 490:
        R = 0.0
        G = ((wavelength - 440) / (490 - 440)) ** gamma
        B = 1.0
    elif 490 <= wavelength <= 510:
        R = 0.0
        G = 1.0
        B = (-(wavelength - 510) / (510 - 490)) ** gamma
    elif 510 <= wavelength <= 580:
        R = ((wavelength - 510) / (580 - 510)) ** gamma
        G = 1.0
        B = 0.0
    elif 580 <= wavelength <= 645:
        R = 1.0
        G = (-(wavelength - 645) / (645 - 580)) ** gamma
        B = 0.0
    elif 645 <= wavelength <= 750:
        attenuation = 0.3 + 0.7 * (750 - wavelength) / (750 - 645)
        R = (1.0 * attenuation) ** gamma
        G = 0.0
        B = 0.0
    else:
        R = 0.0
        G = 0.0
        B = 0.0
    return R, G, B, A


def from_lambda_to_colormap(lambdas):
    """Convert an array of wavelength in nm into a color map.

    Parameters
    ----------
    lambdas: array_like
        Wavelength array in nm.

    Returns
    -------
    spectral_map: matplotlib.colors.LinearSegmentedColormap
        Color map.

    Examples
    --------
    >>> lambdas = np.arange(300, 1000, 10)
    >>> spec = from_lambda_to_colormap(lambdas)
    >>> plt.scatter(lambdas, np.zeros(lambdas.size), cmap=spec, c=lambdas)  #doctest: +ELLIPSIS
    <matplotlib.collections.PathCollection object at ...>
    >>> plt.grid()
    >>> plt.xlabel("Wavelength [nm]")  #doctest: +ELLIPSIS
    Text(..., 'Wavelength [nm]')
    >>> plt.show()

    ..plot::

        import numpy as np
        import matplotlib.pyplot as plt
        from spectractor.tools import from_lambda_to_colormap
        lambdas = np.arange(300, 1000, 10)
        spec = from_lambda_to_colormap(lambdas)
        plt.scatter(lambdas, np.zeros(lambdas.size), cmap=spec, c=lambdas)
        plt.xlabel("Wavelength [nm]")
        plt.grid()
        plt.show()

    """
    colorlist = [wavelength_to_rgb(lbda) for lbda in lambdas]
    spectralmap = matplotlib.colors.LinearSegmentedColormap.from_list("spectrum", colorlist)
    return spectralmap


def rebin(arr, new_shape, FLAG_MAKESUM=True):
    """Rebin and reshape a numpy array.

    Parameters
    ----------
    arr: np.array
        Numpy array to be reshaped.
    new_shape: array_like
        New shape of the array.

    Returns
    -------
    arr_rebinned: np.array
        Rebinned array.

    Examples
    --------
    >>> a = 4 * np.ones((10, 10))
    >>> b = rebin(a, (5, 5))
    >>> b
    array([[4., 4., 4., 4., 4.],
           [4., 4., 4., 4., 4.],
           [4., 4., 4., 4., 4.],
           [4., 4., 4., 4., 4.],
           [4., 4., 4., 4., 4.]])
    """



    if np.any(new_shape * parameters.CCD_REBIN != arr.shape):
        shape_cropped = new_shape * parameters.CCD_REBIN
        margins = np.asarray(arr.shape) - shape_cropped
        arr = arr[:-margins[0], :-margins[1]]
    shape = (new_shape[0], arr.shape[0] // new_shape[0],
             new_shape[1], arr.shape[1] // new_shape[1])

    if FLAG_MAKESUM:
        # SDC : conservation of energy
        return arr.reshape(shape).sum(-1).sum(1)

    else:
        # SDC : sure of conservation of energy
        return arr.reshape(shape).mean(-1).mean(1)


def set_wcs_output_directory(file_name, output_directory=""):
    """Returns the WCS output directory corresponding to the analyzed image. The name of the directory is
    the anme of the image with the suffix _wcs.

    Parameters
    ----------
    file_name: str
        File name of the image.
    output_directory: str, optional
        If not set, the main output directory is the one the image,
        otherwise the specified directory is taken (default: "").

    Returns
    -------
    output: str
        The name of the output directory

    Examples
    --------
    >>> set_wcs_output_directory("image.fits", output_directory="")
    'image_wcs'
    >>> set_wcs_output_directory("image.png", output_directory="outputs")
    'outputs/image_wcs'

    """
    outdir = os.path.dirname(file_name)
    if output_directory != "":
        outdir = output_directory
    output_directory = os.path.join(outdir, os.path.splitext(os.path.basename(file_name))[0]) + "_wcs"
    return output_directory


def set_wcs_tag(file_name):
    """Returns the WCS tag name associated to the analyzed image: the file name without the extension.

    Parameters
    ----------
    file_name: str
        File name of the image.

    Returns
    -------
    tag: str
        The tag.

    Examples
    --------
    >>> set_wcs_tag("image.fits")
    'image'

    """
    tag = os.path.splitext(os.path.basename(file_name))[0]
    return tag


def set_wcs_file_name(file_name, output_directory=""):
    """Returns the WCS file name associated to the analyzed image, placed in the output directory.
    The extension is .wcs.

    Parameters
    ----------
    file_name: str
        File name of the image.
    output_directory: str, optional
        If not set, the main output directory is the one the image,
        otherwise the specified directory is taken (default: "").

    Returns
    -------
    wcs_file_name: str
        The WCS file name.

    Examples
    --------
    >>> set_wcs_file_name("image.fits", output_directory="")
    'image_wcs/image.wcs'
    >>> set_wcs_file_name("image.png", output_directory="outputs")
    'outputs/image_wcs/image.wcs'

    """
    output_directory = set_wcs_output_directory(file_name, output_directory=output_directory)
    tag = set_wcs_tag(file_name)
    return os.path.join(output_directory, tag + '.wcs')


def set_sources_file_name(file_name, output_directory=""):
    """Returns the file name containing the deteted sources associated to the analyzed image,
    placed in the output directory. The suffix is _source.fits.

    Parameters
    ----------
    file_name: str
        File name of the image.
    output_directory: str, optional
        If not set, the main output directory is the one the image,
        otherwise the specified directory is taken (default: "").

    Returns
    -------
    sources_file_name: str
        The detected sources file name.

    Examples
    --------
    >>> set_sources_file_name("image.fits", output_directory="")
    'image_wcs/image.axy'
    >>> set_sources_file_name("image.png", output_directory="outputs")
    'outputs/image_wcs/image.axy'

    """
    output_directory = set_wcs_output_directory(file_name, output_directory=output_directory)
    tag = set_wcs_tag(file_name)
    return os.path.join(output_directory, f"{tag}.axy")


def set_gaia_catalog_file_name(file_name, output_directory=""):
    """Returns the file name containing the Gaia catalog associated to the analyzed image,
    placed in the output directory. The suffix is _gaia.ecsv.

    Parameters
    ----------
    file_name: str
        File name of the image.
    output_directory: str, optional
        If not set, the main output directory is the one the image,
        otherwise the specified directory is taken (default: "").

    Returns
    -------
    sources_file_name: str
        The Gaia catalog file name.

    Examples
    --------
    >>> set_gaia_catalog_file_name("image.fits", output_directory="")
    'image_wcs/image_gaia.ecsv'
    >>> set_gaia_catalog_file_name("image.png", output_directory="outputs")
    'outputs/image_wcs/image_gaia.ecsv'

    """
    output_directory = set_wcs_output_directory(file_name, output_directory=output_directory)
    tag = set_wcs_tag(file_name)
    return os.path.join(output_directory, f"{tag}_gaia.ecsv")


def load_wcs_from_file(file_name):
    """Open the WCS FITS file and returns a WCS astropy object.

    Parameters
    ----------
    file_name: str
        File name of the WCS FITS file.

    Returns
    -------
    wcs: WCS
        WCS Astropy object.

    """
    # Load the FITS hdulist using astropy.io.fits
    with fits.open(file_name) as hdulist:
        # Parse the WCS keywords in the primary HDU
        with warnings.catch_warnings():
            warnings.filterwarnings("ignore")
            wcs = WCS.WCS(hdulist[0].header, fix=False)
    return wcs


def imgslice(slicespec):
    """
    Utility function: convert a FITS slice specification (1-based)
    into the corresponding numpy array slice spec (0-based as python does, xy swapped).

    Parameters
    ----------
    slicespec: str
        FITS slice specification with the format [xmin:xmax,ymin:ymax]

    Returns
    -------
    slice: slice
        Slice object to be injected in a np.array for instance.

    Examples
    --------
    >>> imgslice('[11:522,1:2002]')
    (slice(0, 2002, None), slice(10, 522, None))
    """

    parts = slicespec.replace('[', '').replace(']', '').split(',')
    xbegin, xend = [int(i) for i in parts[0].split(':')]
    ybegin, yend = [int(i) for i in parts[1].split(':')]
    xbegin -= 1
    ybegin -= 1
    return np.s_[ybegin:yend, xbegin:xend]


def compute_correlation_matrix(cov):
    """Compute correlation matrix from a covariance matrix.

    Parameters
    ----------
    cov: np.ndarray
        Covariance matrix.

    Returns
    -------
    rho: np.ndarray
        Correlation matrix.

    Examples
    --------
    >>> cov = np.array([[4, 1], [1, 16]])
    >>> compute_correlation_matrix(cov)
    array([[1.   , 0.125],
           [0.125, 1.   ]])


    """
    rho = np.zeros_like(cov, dtype="float")
    # rescale cov matrix in case it contains very low value in diagonal (for float precision)
    cov_scaled = cov * np.mean([cov[i, i] for i in range(cov.shape[0])])
    for i in range(cov.shape[0]):
        for j in range(cov.shape[1]):
            rho[i, j] = cov_scaled[i, j] / np.sqrt(cov_scaled[i, i] * cov_scaled[j, j])
    return rho


def plot_correlation_matrix_simple(ax, rho, axis_names=None, ipar=None):  # pragma: no cover
    if ipar is None:
        ipar = np.arange(rho.shape[0]).astype(int)
    im = plt.imshow(rho[ipar[:, None], ipar], interpolation="nearest", cmap='bwr', vmin=-1, vmax=1)
    ax.set_title("Correlation matrix")
    if axis_names is not None:
        names = [axis_names[ip] for ip in ipar]
        plt.xticks(np.arange(ipar.size), names, rotation='vertical', fontsize=15)
        plt.yticks(np.arange(ipar.size), names, fontsize=15)
    cbar = plt.colorbar(im)
    cbar.ax.tick_params(labelsize=15)
    plt.gcf().tight_layout()


def resolution_operator(cov, Q, reg):
    N = cov.shape[0]
    return np.eye(N) - reg * cov @ Q


def flip_and_rotate_radec_vector_to_xy_vector(ra, dec, camera_angle=0, flip_ra_sign=1, flip_dec_sign=1):
    """Flip and rotate the vectors in pixels along (RA,DEC) directions to (x, y) image coordinates.
    The parity transformations are applied first, then rotation.

    Parameters
    ----------
    ra: array_like
        Vector coordinates along RA direction.
    dec: array_like
        Vector coordinates along DEC direction.
    camera_angle: float
        Angle of the camera between y axis and the North Celestial Pole counterclockwise, or equivalently between
        the x axis and the West direction counterclokwise. Units are degrees. (default: 0).
    flip_ra_sign: -1, 1, optional
        Flip RA axis is value is -1 (default: 1).
    flip_dec_sign: -1, 1, optional
        Flip DEC axis is value is -1 (default: 1).

    Returns
    -------
    x: array_like
       Vector coordinates along the x direction.
    y: array_like
       Vector coordinates along the y direction.

    Examples
    --------

    >>> from spectractor import parameters
    >>> parameters.OBS_CAMERA_ROTATION = 180
    >>> parameters.OBS_CAMERA_DEC_FLIP_SIGN = 1
    >>> parameters.OBS_CAMERA_RA_FLIP_SIGN = 1

    North vector

    >>> N_ra, N_dec = [0, 1]

    Compute North direction in (x, y) frame

    >>> flip_and_rotate_radec_vector_to_xy_vector(N_ra, N_dec, 0, flip_ra_sign=1, flip_dec_sign=1)
    (0.0, 1.0)
    >>> "%.1f, %.1f" % flip_and_rotate_radec_vector_to_xy_vector(N_ra, N_dec, 180, flip_ra_sign=1, flip_dec_sign=1)
    '-0.0, -1.0'
    >>> "%.1f, %.1f" % flip_and_rotate_radec_vector_to_xy_vector(N_ra, N_dec, 90, flip_ra_sign=1, flip_dec_sign=1)
    '-1.0, 0.0'
    >>> "%.1f, %.1f" % flip_and_rotate_radec_vector_to_xy_vector(N_ra, N_dec, 90, flip_ra_sign=1, flip_dec_sign=-1)
    '1.0, -0.0'
    >>> "%.1f, %.1f" % flip_and_rotate_radec_vector_to_xy_vector(N_ra, N_dec, 90, flip_ra_sign=-1, flip_dec_sign=-1)
    '1.0, -0.0'
    >>> "%.1f, %.1f" % flip_and_rotate_radec_vector_to_xy_vector(N_ra, N_dec, 0, flip_ra_sign=1, flip_dec_sign=-1)
    '0.0, -1.0'
    >>> "%.1f, %.1f" % flip_and_rotate_radec_vector_to_xy_vector(N_ra, N_dec, 0, flip_ra_sign=-1, flip_dec_sign=1)
    '0.0, 1.0'

    """
    flip = np.array([[flip_ra_sign, 0], [0, flip_dec_sign]], dtype=float)
    a = - camera_angle * np.pi / 180
    # minus sign as rotation matrix is apply on the right on the adr vector
    rotation = np.array([[np.cos(a), -np.sin(a)], [np.sin(a), np.cos(a)]], dtype=float)
    transformation = flip @ rotation
    x, y = (np.asarray([ra, dec]).T @ transformation).T
    return x, y


def get_uvspec_binary():
    """Get the path to the libradtran uvspec binary if available.

    Returns
    -------
    uvspec_binary : `str`
        Path to the uvspec binary if available, else ``None``.
    """
    return shutil.which('uvspec')


def uvspec_available():
    """Check if the uvspec binary is available.

    Returns
    -------
    is_available : `bool`
        Is the binary available?
    """
    return get_uvspec_binary() is not None


if __name__ == "__main__":
    import doctest

    doctest.testmod()


def iraf_source_detection(data_wo_bkg, sigma=3.0, fwhm=3.0, threshold_std_factor=5, mask=None):
    """Function to detect point-like sources in a data array.

    This function use the photutils IRAFStarFinder module to search for sources in an image. This finder
    is better than DAOStarFinder for the astrometry of isolated sources but less good for photometry.

    Parameters
    ----------
    data_wo_bkg: array_like
        The image data array. It works better if the background was subtracted before.
    sigma: float
        Standard deviation value for sigma clipping function before finding sources (default: 3.0).
    fwhm: float
        Full width half maximum for the source detection algorithm (default: 3.0).
    threshold_std_factor: float
        Only sources with a flux above this value times the RMS of the images are kept (default: 5).
    mask: array_like, optional
        Boolean array to mask image pixels (default: None).

    Returns
    -------
    sources: Table
        Astropy table containing the source centroids and fluxes, ordered by decreasing magnitudes.

    Examples
    --------

    >>> N = 100
    >>> data = np.ones((N, N))
    >>> yy, xx = np.mgrid[:N, :N]
    >>> x_center, y_center = 20, 30
    >>> data += 10*np.exp(-((x_center-xx)**2+(y_center-yy)**2)/10)
    >>> sources = iraf_source_detection(data)
    >>> print(float(sources["xcentroid"]), float(sources["ycentroid"]))
    20.0 30.0

    .. doctest:
        :hide:

        >>> assert len(sources) == 1
        >>> assert sources["xcentroid"] == x_center
        >>> assert sources["ycentroid"] == y_center

    .. plot:

        from spectractor.tools import plot_image_simple
        from spectractor.astrometry import source_detection
        import numpy as np
        import matplotlib.pyplot as plt

        N = 100
        data = np.ones((N, N))
        yy, xx = np.mgrid[:N, :N]
        x_center, y_center = 20, 30
        data += 10*np.exp(-((x_center-xx)**2+(y_center-yy)**2)/10)
        sources = iraf_source_detection(data)
        fig = plt.figure(figsize=(6,5))
        plot_image_simple(plt.gca(), data, target_pixcoords=(sources["xcentroid"], sources["ycentroid"]))
        fig.tight_layout()
        plt.show()

    """
    mean, median, std = sigma_clipped_stats(data_wo_bkg, sigma=sigma)
    #fwhm = 5
    #threshold_std_factor = 3
    if mask is None:
        mask = np.zeros(data_wo_bkg.shape, dtype=bool)
    # daofind = DAOStarFinder(fwhm=fwhm, threshold=threshold_std_factor * std, exclude_border=True)
    # sources = daofind(data_wo_bkg - median, mask=mask)
    iraffind = IRAFStarFinder(fwhm=fwhm, threshold=threshold_std_factor * std, exclude_border=True)
    sources = iraffind(data_wo_bkg - median, mask=mask)
    for col in sources.colnames:
        sources[col].info.format = '%.8g'  # for consistent table output
    sources.sort('mag')
    if parameters.DEBUG:
        positions = np.array((sources['xcentroid'], sources['ycentroid']))
        plot_image_simple(plt.gca(), data_wo_bkg, scale="symlog", target_pixcoords=positions)
        if parameters.DISPLAY:
            plt.show()
        if parameters.PdfPages:
            parameters.PdfPages.savefig()

    return sources


class NumpyArrayEncoder(json.JSONEncoder):
    def default(self, obj):
        if isinstance(obj, np.ndarray):
            return obj.tolist()
        elif isinstance(obj, np.integer):
            return int(obj)
        elif isinstance(obj, np.floating):
            return float(obj)
        else:
            return super().default(obj)


if __name__ == "__main__":
    import doctest

    doctest.testmod()<|MERGE_RESOLUTION|>--- conflicted
+++ resolved
@@ -1536,11 +1536,6 @@
 
     Examples
     --------
-<<<<<<< HEAD
-    >>> from spectractor.extractor.spectrum import Spectrum
-    >>> spec = Spectrum("/Users/jneveu/Downloads/test_auxtel_spectrum.fits")
-    >>> cr_mask = mask_cosmics(spec.spectrogram_residuals.reshape((-1,spec.spectrogram_Nx)))
-=======
     >>> data = np.zeros((50, 100))
     >>> data[20, 50:60] = 1
     >>> cr_mask = mask_cosmics(data, maxiter=3, convolve_kernel_size=0)
@@ -1548,7 +1543,6 @@
     >>> _ = plt.imshow(cr_mask, cmap='gray', aspect='auto', origin='lower')
     >>> plt.show()
     >>> assert np.sum(data) == np.sum(cr_mask)
->>>>>>> df0dbfa5
 
     """
     from astropy.nddata import block_reduce, block_replicate
@@ -1573,11 +1567,7 @@
                                np.ones((convolve_kernel_size, convolve_kernel_size), dtype=int),
                                mode='same').astype(int)
     return final_crmask.astype(bool)
-<<<<<<< HEAD
-    
-=======
-
->>>>>>> df0dbfa5
+
 
 def formatting_numbers(value, error_high, error_low, std=None, label=None):
     """Format a physical value and its uncertainties. Round the uncertainties

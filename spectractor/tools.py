--- conflicted
+++ resolved
@@ -1,13 +1,6 @@
 import os
-
-<<<<<<< HEAD
+import shutil
 from photutils.detection import IRAFStarFinder
-=======
-import astropy.io.fits
-import shutil
-from matplotlib import pyplot as plt
-from photutils import IRAFStarFinder
->>>>>>> 3549ae5c
 from scipy.optimize import curve_fit
 import numpy as np
 from astropy.modeling import models, fitting
@@ -1424,14 +1417,8 @@
             _SCIKIT_IMAGE_NEW_HESSIAN = True
 
     # compute hessian matrices on the image
-<<<<<<< HEAD
-    # WARNING: with scikit-image<0.20, must use order='rc' and remove use_gaussian_derivatives
-    Hxx, Hxy, Hyy = hessian_matrix(data, sigma=3, order='xy', use_gaussian_derivatives=False)
-=======
     order = "xy" if _SCIKIT_IMAGE_NEW_HESSIAN else "rc"
     Hxx, Hxy, Hyy = hessian_matrix(data, sigma=3, order=order)
-
->>>>>>> 3549ae5c
     lambda_plus = 0.5 * ((Hxx + Hyy) + np.sqrt((Hxx - Hyy) ** 2 + 4 * Hxy * Hxy))
     lambda_minus = 0.5 * ((Hxx + Hyy) - np.sqrt((Hxx - Hyy) ** 2 + 4 * Hxy * Hxy))
     theta = 0.5 * np.arctan2(2 * Hxy, Hxx - Hyy) * 180 / np.pi
